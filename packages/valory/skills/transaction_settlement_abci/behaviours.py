--- conflicted
+++ resolved
@@ -159,17 +159,10 @@
                     )
                 )
             )
-<<<<<<< HEAD
             for gas_price_param in ("maxPriorityFeePerGas", "maxFeePerGas")
         }
-        # Set nonce and tip.
-=======
-        )
         # Set hash, nonce and tip.
         self.params.tx_hash = cast(str, tx_data["tx_digest"])
-        nonce = Nonce(int(cast(str, tx_data["nonce"])))
-        tip = int(cast(str, tx_data["max_priority_fee_per_gas"]))
->>>>>>> d9485254
         if nonce == self.params.nonce:
             self.context.logger.info(
                 "Attempting to replace transaction "
