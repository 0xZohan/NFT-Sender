# -*- coding: utf-8 -*-
# ------------------------------------------------------------------------------
#
#   Copyright 2021-2023 Valory AG
#
#   Licensed under the Apache License, Version 2.0 (the "License");
#   you may not use this file except in compliance with the License.
#   You may obtain a copy of the License at
#
#       http://www.apache.org/licenses/LICENSE-2.0
#
#   Unless required by applicable law or agreed to in writing, software
#   distributed under the License is distributed on an "AS IS" BASIS,
#   WITHOUT WARRANTIES OR CONDITIONS OF ANY KIND, either express or implied.
#   See the License for the specific language governing permissions and
#   limitations under the License.
#
# ------------------------------------------------------------------------------

"""This module contains the base classes for the models classes of the skill."""

import datetime
import hashlib
import heapq
import itertools
import json
import logging
import re
import sys
import textwrap
import uuid
from abc import ABC, ABCMeta, abstractmethod
from collections import Counter, deque
from copy import copy, deepcopy
from dataclasses import asdict, astuple, dataclass, field, is_dataclass
from enum import Enum
from inspect import isclass
from math import ceil
from typing import (
    Any,
    Callable,
    Deque,
    Dict,
    FrozenSet,
    Generic,
    Iterator,
    List,
    Mapping,
    Optional,
    Sequence,
    Set,
    Tuple,
    Type,
    TypeVar,
    Union,
    cast,
)

from aea.crypto.ledger_apis import LedgerApis
from aea.exceptions import enforce
from aea.skills.base import SkillContext

from packages.valory.connections.abci.connection import MAX_READ_IN_BYTES
from packages.valory.connections.ledger.connection import (
    PUBLIC_ID as LEDGER_CONNECTION_PUBLIC_ID,
)
from packages.valory.protocols.abci.custom_types import (
    EvidenceType,
    Evidences,
    Header,
    LastCommitInfo,
    Validator,
)
from packages.valory.skills.abstract_round_abci.utils import (
    consensus_threshold,
    is_json_serializable,
)


_logger = logging.getLogger("aea.packages.valory.skills.abstract_round_abci.base")

OK_CODE = 0
ERROR_CODE = 1
LEDGER_API_ADDRESS = str(LEDGER_CONNECTION_PUBLIC_ID)
ROUND_COUNT_DEFAULT = -1
MIN_HISTORY_DEPTH = 1
ADDRESS_LENGTH = 42
MAX_INT_256 = 2**256 - 1
RESET_COUNT_START = 0
VALUE_NOT_PROVIDED = object()
# tolerance in seconds for new blocks not having arrived yet
BLOCKS_STALL_TOLERANCE = 60
<<<<<<< HEAD
SERIOUS_OFFENCE_ENUM_MIN = 1000
NUMBER_OF_BLOCKS_TRACKED = 10_000
NUMBER_OF_ROUNDS_TRACKED = 50
=======
>>>>>>> b506f28c

EventType = TypeVar("EventType")


def get_name(prop: Any) -> str:
    """Get the name of a property."""
    if not (isinstance(prop, property) and hasattr(prop, "fget")):
        raise ValueError(f"{prop} is not a property")
    if prop.fget is None:
        raise ValueError(f"fget of {prop} is None")  # pragma: nocover
    return prop.fget.__name__


class ABCIAppException(Exception):
    """A parent class for all exceptions related to the ABCIApp."""


class SignatureNotValidError(ABCIAppException):
    """Error raised when a signature is invalid."""


class AddBlockError(ABCIAppException):
    """Exception raised when a block addition is not valid."""


class ABCIAppInternalError(ABCIAppException):
    """Internal error due to a bad implementation of the ABCIApp."""

    def __init__(self, message: str, *args: Any) -> None:
        """Initialize the error object."""
        super().__init__("internal error: " + message, *args)


class TransactionTypeNotRecognizedError(ABCIAppException):
    """Error raised when a transaction type is not recognized."""


class TransactionNotValidError(ABCIAppException):
    """Error raised when a transaction is not valid."""


class LateArrivingTransaction(ABCIAppException):
    """Error raised when the transaction belongs to previous round."""


class AbstractRoundInternalError(ABCIAppException):
    """Internal error due to a bad implementation of the AbstractRound."""

    def __init__(self, message: str, *args: Any) -> None:
        """Initialize the error object."""
        super().__init__("internal error: " + message, *args)


class _MetaPayload(ABCMeta):
    """
    Payload metaclass.

    The purpose of this metaclass is to remember the association
    between the type of payload and the payload class to build it.
    This is necessary to recover the right payload class to instantiate
    at decoding time.
    """

    registry: Dict[str, Type["BaseTxPayload"]] = {}

    def __new__(mcs, name: str, bases: Tuple, namespace: Dict, **kwargs: Any) -> Type:  # type: ignore
        """Create a new class object."""
        new_cls = super().__new__(mcs, name, bases, namespace, **kwargs)

        if new_cls.__module__ == mcs.__module__ and new_cls.__name__ == "BaseTxPayload":
            return new_cls
        if not issubclass(new_cls, BaseTxPayload):
            raise ValueError(  # pragma: no cover
                f"class {name} must inherit from {BaseTxPayload.__name__}"
            )
        new_cls = cast(Type[BaseTxPayload], new_cls)
        # remember association from transaction type to payload class
        _metaclass_registry_key = f"{new_cls.__module__}.{new_cls.__name__}"  # type: ignore
        mcs.registry[_metaclass_registry_key] = new_cls

        return new_cls


@dataclass(frozen=True)
class BaseTxPayload(metaclass=_MetaPayload):
    """This class represents a base class for transaction payload classes."""

    sender: str
    round_count: int = field(default=ROUND_COUNT_DEFAULT, init=False)
    id_: str = field(default_factory=lambda: uuid.uuid4().hex, init=False)

    @property
    def data(self) -> Dict[str, Any]:
        """Data"""
        excluded = ["sender", "round_count", "id_"]
        return {k: v for k, v in asdict(self).items() if k not in excluded}

    @property
    def values(self) -> Tuple[Any, ...]:
        """Data"""
        excluded = 3  # refers to ["sender", "round_count", "id_"]
        return astuple(self)[excluded:]

    @property
    def json(self) -> Dict[str, Any]:
        """Json"""
        data, cls = asdict(self), self.__class__
        data["_metaclass_registry_key"] = f"{cls.__module__}.{cls.__name__}"
        return data

    @classmethod
    def from_json(cls, obj: Dict) -> "BaseTxPayload":
        """Decode the payload."""
        data = copy(obj)
        round_count, id_ = data.pop("round_count"), data.pop("id_")
        payload_cls = _MetaPayload.registry[data.pop("_metaclass_registry_key")]
        payload = payload_cls(**data)  # type: ignore
        object.__setattr__(payload, "round_count", round_count)
        object.__setattr__(payload, "id_", id_)
        return payload

    def with_new_id(self) -> "BaseTxPayload":
        """Create a new payload with the same content but new id."""
        new = type(self)(sender=self.sender, **self.data)  # type: ignore
        object.__setattr__(new, "round_count", self.round_count)
        return new

    def encode(self) -> bytes:
        """Encode"""
        encoded_data = json.dumps(self.json, sort_keys=True).encode()
        if sys.getsizeof(encoded_data) > MAX_READ_IN_BYTES:
            msg = f"{type(self)} must be smaller than {MAX_READ_IN_BYTES} bytes"
            raise ValueError(msg)
        return encoded_data

    @classmethod
    def decode(cls, obj: bytes) -> "BaseTxPayload":
        """Decode"""
        return cls.from_json(json.loads(obj.decode()))


@dataclass(frozen=True)
class Transaction(ABC):
    """Class to represent a transaction for the ephemeral chain of a period."""

    payload: BaseTxPayload
    signature: str

    def encode(self) -> bytes:
        """Encode the transaction."""

        data = dict(payload=self.payload.json, signature=self.signature)
        encoded_data = json.dumps(data, sort_keys=True).encode()
        if sys.getsizeof(encoded_data) > MAX_READ_IN_BYTES:
            raise ValueError(
                f"Transaction must be smaller than {MAX_READ_IN_BYTES} bytes"
            )
        return encoded_data

    @classmethod
    def decode(cls, obj: bytes) -> "Transaction":
        """Decode the transaction."""

        data = json.loads(obj.decode())
        signature = data["signature"]
        payload = BaseTxPayload.from_json(data["payload"])
        return Transaction(payload, signature)

    def verify(self, ledger_id: str) -> None:
        """
        Verify the signature is correct.

        :param ledger_id: the ledger id of the address
        :raises: SignatureNotValidError: if the signature is not valid.
        """
        payload_bytes = self.payload.encode()
        addresses = LedgerApis.recover_message(
            identifier=ledger_id, message=payload_bytes, signature=self.signature
        )
        if self.payload.sender not in addresses:
            raise SignatureNotValidError(f"Signature not valid on transaction: {self}")


class Block:  # pylint: disable=too-few-public-methods
    """Class to represent (a subset of) data of a Tendermint block."""

    def __init__(
        self,
        header: Header,
        transactions: Sequence[Transaction],
    ) -> None:
        """Initialize the block."""
        self.header = header
        self._transactions: Tuple[Transaction, ...] = tuple(transactions)

    @property
    def transactions(self) -> Tuple[Transaction, ...]:
        """Get the transactions."""
        return self._transactions

    @property
    def timestamp(self) -> datetime.datetime:
        """Get the block timestamp."""
        return self.header.timestamp


class Blockchain:
    """
    Class to represent a (naive) Tendermint blockchain.

    The consistency of the data in the blocks is guaranteed by Tendermint.
    """

    def __init__(self, height_offset: int = 0, is_init: bool = True) -> None:
        """Initialize the blockchain."""
        self._blocks: List[Block] = []
        self._height_offset = height_offset
        self._is_init = is_init

    @property
    def is_init(self) -> bool:
        """Returns true if the blockchain is initialized."""
        return self._is_init

    def add_block(self, block: Block) -> None:
        """Add a block to the list."""
        expected_height = self.height + 1
        actual_height = block.header.height
        if actual_height < self._height_offset:
            # if the current block has a lower height than the
            # initial height, ignore it
            return

        if expected_height != actual_height:
            raise AddBlockError(
                f"expected height {expected_height}, got {actual_height}"
            )
        self._blocks.append(block)

    @property
    def height(self) -> int:
        """
        Get the height.

        Tendermint's height starts from 1. A return value
            equal to 0 means empty blockchain.

        :return: the height.
        """
        return self.length + self._height_offset

    @property
    def length(self) -> int:
        """Get the blockchain length."""
        return len(self._blocks)

    @property
    def blocks(self) -> Tuple[Block, ...]:
        """Get the blocks."""
        return tuple(self._blocks)

    @property
    def last_block(
        self,
    ) -> Block:
        """Returns the last stored block."""
        return self._blocks[-1]


class BlockBuilder:
    """Helper class to build a block."""

    _current_header: Optional[Header] = None
    _current_transactions: List[Transaction] = []

    def __init__(self) -> None:
        """Initialize the block builder."""
        self.reset()

    def reset(self) -> None:
        """Reset the temporary data structures."""
        self._current_header = None
        self._current_transactions = []

    @property
    def header(self) -> Header:
        """
        Get the block header.

        :return: the block header
        """
        if self._current_header is None:
            raise ValueError("header not set")
        return self._current_header

    @header.setter
    def header(self, header: Header) -> None:
        """Set the header."""
        if self._current_header is not None:
            raise ValueError("header already set")
        self._current_header = header

    @property
    def transactions(self) -> Tuple[Transaction, ...]:
        """Get the sequence of transactions."""
        return tuple(self._current_transactions)

    def add_transaction(self, transaction: Transaction) -> None:
        """Add a transaction."""
        self._current_transactions.append(transaction)

    def get_block(self) -> Block:
        """Get the block."""
        return Block(
            self.header,
            self._current_transactions,
        )


class AbciAppDB:
    """Class to represent all data replicated across agents.

    This class stores all the data in self._data. Every entry on this dict represents an optional "period" within your app execution.
    The concept of period is user-defined, so it might be something like a sequence of rounds that together conform a logical cycle of
    its execution, or it might have no sense at all (thus its optionality) and therefore only period 0 will be used.

    Every "period" entry stores a dict where every key is a saved parameter and its corresponding value a list containing the history
    of the parameter values. For instance, for period 0:

    0: {"parameter_name": [parameter_history]}

    A complete database could look like this:

    data = {
        0: {
            "participants":
                [
                    {"participant_a", "participant_b", "participant_c", "participant_d"},
                    {"participant_a", "participant_b", "participant_c"},
                    {"participant_a", "participant_b", "participant_c", "participant_d"},
                ]
            },
            "other_parameter": [0, 2, 8]
        },
        1: {
            "participants":
                [
                    {"participant_a", "participant_c", "participant_d"},
                    {"participant_a", "participant_b", "participant_c", "participant_d"},
                    {"participant_a", "participant_b", "participant_c"},
                    {"participant_a", "participant_b", "participant_d"},
                    {"participant_a", "participant_b", "participant_c", "participant_d"},
                ],
            "other_parameter": [3, 19, 10, 32, 6]
        },
        2: ...
    }

    # Adding and removing data from the current period
    --------------------------------------------------
    To update the current period entry, just call update() on the class. The new values will be appended to the current list for each updated parameter.

    To clean up old data from the current period entry, call cleanup_current_histories(cleanup_history_depth_current), where cleanup_history_depth_current
    is the amount of data that you want to keep after the cleanup. The newest cleanup_history_depth_current values will be kept for each parameter in the DB.

    # Creating and removing old periods
    -----------------------------------
    To create a new period entry, call create() on the class. The new values will be stored in a new list for each updated parameter.

    To remove old periods, call cleanup(cleanup_history_depth, [cleanup_history_depth_current]), where cleanup_history_depth is the amount of periods
    that you want to keep after the cleanup. The newest cleanup_history_depth periods will be kept. If you also specify cleanup_history_depth_current,
    cleanup_current_histories will be also called (see previous point).

    The parameters cleanup_history_depth and cleanup_history_depth_current can also be configured in skill.yaml so they are used automatically
    when the cleanup method is called from AbciApp.cleanup().

    # Memory warning
    -----------------------------------
    The database is implemented in such a way to avoid indirect modification of its contents.
    It copies all the mutable data structures*, which means that it consumes more memory than expected.
    This is necessary because otherwise it would risk chance of modification from the behaviour side,
    which is a safety concern.

    The effect of this on the memory usage should not be a big concern, because:

        1. The synchronized data of the agents are not intended to store large amount of data.
         IPFS should be used in such cases, and only the hash should be synchronized in the db.
        2. The data are automatically wiped after a predefined `cleanup_history` depth as described above.
        3. The retrieved data are only meant to be used for a short amount of time,
         e.g., to perform a decision on a behaviour, which means that the gc will collect them before they are noticed.

    * the in-built `copy` module is used, which automatically detects if an item is immutable and skips copying it.
    For more information take a look at the `_deepcopy_atomic` method and its usage:
    https://github.com/python/cpython/blob/3.10/Lib/copy.py#L182-L183
    """

    DB_DATA_KEY = "db_data"
    SLASHING_CONFIG_KEY = "slashing_config"

    # database keys which values are always set for the next period by default
    default_cross_period_keys: FrozenSet[str] = frozenset(
        {
            "all_participants",
            "participants",
            "consensus_threshold",
            "safe_contract_address",
        }
    )

    def __init__(
        self,
        setup_data: Dict[str, List[Any]],
        cross_period_persisted_keys: Optional[FrozenSet[str]] = None,
    ) -> None:
        """Initialize the AbciApp database.

        setup_data must be passed as a Dict[str, List[Any]] (the database internal format).
        The staticmethod 'data_to_lists' can be used to convert from Dict[str, Any] to Dict[str, List[Any]]
        before instantiating this class.

        :param setup_data: the setup data
        :param cross_period_persisted_keys: data keys that will be kept after a new period starts
        """
        AbciAppDB._check_data(setup_data)
        self._setup_data = deepcopy(setup_data)
        self._data: Dict[int, Dict[str, List[Any]]] = {
            RESET_COUNT_START: self.setup_data  # the key represents the reset index
        }
        self._round_count = ROUND_COUNT_DEFAULT  # ensures first round is indexed at 0!

        self._cross_period_persisted_keys = self.default_cross_period_keys.union(
            cross_period_persisted_keys or frozenset()
        )
        self._cross_period_check()
        self.slashing_config: str = ""

    def _cross_period_check(self) -> None:
        """Check the cross period keys against the setup data."""
        not_in_cross_period = set(self._setup_data).difference(
            self.cross_period_persisted_keys
        )
        if not_in_cross_period:
            _logger.warning(
                f"The setup data ({self._setup_data.keys()}) contain keys that are not in the "
                f"cross period persisted keys ({self.cross_period_persisted_keys}): {not_in_cross_period}"
            )

    @property
    def setup_data(self) -> Dict[str, Any]:
        """
        Get the setup_data without entries which have empty values.

        :return: the setup_data
        """
        # do not return data if no value has been set
        return {k: v for k, v in deepcopy(self._setup_data).items() if len(v)}

    @staticmethod
    def _check_data(data: Any) -> None:
        """Check that all fields in setup data were passed as a list, and that the data can be accepted into the db."""
        if (
            not isinstance(data, dict)
            or not all((isinstance(k, str) for k in data.keys()))
            or not all((isinstance(v, list) for v in data.values()))
        ):
            raise ValueError(
                f"AbciAppDB data must be `Dict[str, List[Any]]`, found `{type(data)}` instead."
            )

        AbciAppDB.validate(data)

    @property
    def reset_index(self) -> int:
        """Get the current reset index."""
        # should return the last key or 0 if we have no data
        return list(self._data)[-1] if self._data else 0

    @property
    def round_count(self) -> int:
        """Get the round count."""
        return self._round_count

    @round_count.setter
    def round_count(self, round_count: int) -> None:
        """Set the round count."""
        self._round_count = round_count

    @property
    def cross_period_persisted_keys(self) -> FrozenSet[str]:
        """Keys in the database which are persistent across periods."""
        return self._cross_period_persisted_keys

    def get(self, key: str, default: Any = VALUE_NOT_PROVIDED) -> Optional[Any]:
        """Given a key, get its last for the current reset index."""
        if key in self._data[self.reset_index]:
            return deepcopy(self._data[self.reset_index][key][-1])
        if default != VALUE_NOT_PROVIDED:
            return default
        raise ValueError(
            f"'{key}' field is not set for this period [{self.reset_index}] and no default value was provided."
        )

    def get_strict(self, key: str) -> Any:
        """Get a value from the data dictionary and raise if it is None."""
        return self.get(key)

    @staticmethod
    def validate(data: Any) -> None:
        """Validate if the given data are json serializable and therefore can be accepted into the database.

        :param data: the data to check.
        :raises ABCIAppInternalError: If the data are not serializable.
        """
        if not is_json_serializable(data):
            raise ABCIAppInternalError(
                f"`AbciAppDB` data must be json-serializable. Please convert non-serializable data in `{data}`. "
                "You may use `AbciAppDB.validate(your_data)` to validate your data for the `AbciAppDB`."
            )

    def update(self, **kwargs: Any) -> None:
        """Update the current data."""
        self.validate(kwargs)

        # Append new data to the key history
        data = self._data[self.reset_index]
        for key, value in deepcopy(kwargs).items():
            data.setdefault(key, []).append(value)

    def create(self, **kwargs: Any) -> None:
        """Add a new entry to the data.

        Passes automatically the values of the `cross_period_persisted_keys` to the next period.

        :param kwargs: keyword arguments
        """
        for key in self.cross_period_persisted_keys.union(kwargs.keys()):
            value = kwargs.get(key, VALUE_NOT_PROVIDED)
            if value is VALUE_NOT_PROVIDED:
                value = self.get_latest().get(key, VALUE_NOT_PROVIDED)
            if value is VALUE_NOT_PROVIDED:
                raise ABCIAppInternalError(
                    f"Cross period persisted key `{key}` was not found in the db but was required for the next period."
                )
            if isinstance(value, (set, frozenset)):
                value = tuple(sorted(value))
            kwargs[key] = value

        data = self.data_to_lists(kwargs)
        self._create_from_keys(**data)

    def _create_from_keys(self, **kwargs: Any) -> None:
        """Add a new entry to the data using the provided key-value pairs."""
        AbciAppDB._check_data(kwargs)
        self._data[self.reset_index + 1] = deepcopy(kwargs)

    def get_latest_from_reset_index(self, reset_index: int) -> Dict[str, Any]:
        """Get the latest key-value pairs from the data dictionary for the specified period."""
        return {
            key: values[-1]
            for key, values in deepcopy(self._data.get(reset_index, {})).items()
        }

    def get_latest(self) -> Dict[str, Any]:
        """Get the latest key-value pairs from the data dictionary for the current period."""
        return self.get_latest_from_reset_index(self.reset_index)

    def increment_round_count(self) -> None:
        """Increment the round count."""
        self._round_count += 1

    def __repr__(self) -> str:
        """Return a string representation of the data."""
        return f"AbciAppDB({self._data})"

    def cleanup(
        self,
        cleanup_history_depth: int,
        cleanup_history_depth_current: Optional[int] = None,
    ) -> None:
        """Reset the db, keeping only the latest entries (periods).

        If cleanup_history_depth_current has been also set, also clear oldest historic values in the current entry.

        :param cleanup_history_depth: depth to clean up history
        :param cleanup_history_depth_current: whether or not to clean up current entry too.
        """
        cleanup_history_depth = max(cleanup_history_depth, MIN_HISTORY_DEPTH)
        self._data = {
            key: self._data[key]
            for key in sorted(self._data.keys())[-cleanup_history_depth:]
        }
        if cleanup_history_depth_current:
            self.cleanup_current_histories(cleanup_history_depth_current)

    def cleanup_current_histories(self, cleanup_history_depth_current: int) -> None:
        """Reset the parameter histories for the current entry (period), keeping only the latest values for each parameter."""
        cleanup_history_depth_current = max(
            cleanup_history_depth_current, MIN_HISTORY_DEPTH
        )
        self._data[self.reset_index] = {
            key: history[-cleanup_history_depth_current:]
            for key, history in self._data[self.reset_index].items()
        }

    def serialize(self) -> str:
        """Serialize the data of the database to a string."""
        db = {
            self.DB_DATA_KEY: self._data,
            self.SLASHING_CONFIG_KEY: self.slashing_config,
        }
        return json.dumps(db, sort_keys=True)

    @staticmethod
    def _as_abci_data(data: Dict) -> Dict[int, Any]:
        """Hook to load serialized data as `AbciAppDB` data."""
        return {int(index): content for index, content in data.items()}

    def sync(self, serialized_data: str) -> None:
        """Synchronize the data using a serialized object.

        :param serialized_data: the serialized data to use in order to sync the db.
        :raises ABCIAppInternalError: if the given data cannot be deserialized.
        """
        try:
            loaded_data = json.loads(serialized_data)
        except json.JSONDecodeError as exc:
            raise ABCIAppInternalError(
                f"Could not decode data using {serialized_data}: {exc}"
            ) from exc

        input_report = f"\nThe following serialized data were given: {serialized_data}"
        try:
            db_data = loaded_data[self.DB_DATA_KEY]
            slashing_config = loaded_data[self.SLASHING_CONFIG_KEY]
        except KeyError as exc:
            raise ABCIAppInternalError(
                "Mandatory keys `db_data`, `slashing_config` are missing from the deserialized data: "
                f"{loaded_data}{input_report}"
            ) from exc

        try:
            db_data = self._as_abci_data(db_data)
        except AttributeError as exc:
            raise ABCIAppInternalError(
                f"Could not decode db data with an invalid format: {db_data}{input_report}"
            ) from exc
        except ValueError as exc:
            raise ABCIAppInternalError(
                f"An invalid index was found while trying to sync the db using data: {db_data}{input_report}"
            ) from exc

        self._check_data(dict(tuple(db_data.values())[0]))
        self._data = db_data
        self.slashing_config = slashing_config

    def hash(self) -> bytes:
        """Create a hash of the data."""
        # Compute the sha256 hash of the serialized data
        sha256 = hashlib.sha256()
        data = self.serialize()
        sha256.update(data.encode("utf-8"))
        hash_ = sha256.digest()
        _logger.debug(f"root hash: {hash_.hex()}; data: {data}")
        return hash_

    @staticmethod
    def data_to_lists(data: Dict[str, Any]) -> Dict[str, List[Any]]:
        """Convert Dict[str, Any] to Dict[str, List[Any]]."""
        return {k: [v] for k, v in data.items()}


SerializedCollection = Dict[str, Dict[str, Any]]
DeserializedCollection = Mapping[str, BaseTxPayload]


class BaseSynchronizedData:
    """
    Class to represent the synchronized data.

    This is the relevant data constructed and replicated by the agents.
    """

    # Keys always set by default
    # `round_count` and `period_count` need to be guaranteed to be synchronized too:
    #
    # * `round_count` is only incremented when scheduling a new round,
    #    which is by definition always a synchronized action.
    # * `period_count` comes from the `reset_index` which is the last key of the `self._data`.
    #    The `self._data` keys are only updated on create, and cleanup operations,
    #    which are also meant to be synchronized since they are used at the rounds.
    default_db_keys: Set[str] = {
        "round_count",
        "period_count",
        "all_participants",
        "nb_participants",
        "max_participants",
        "consensus_threshold",
        "safe_contract_address",
    }

    def __init__(
        self,
        db: AbciAppDB,
    ) -> None:
        """Initialize the synchronized data."""
        self._db = db

    @property
    def db(self) -> AbciAppDB:
        """Get DB."""
        return self._db

    @property
    def round_count(self) -> int:
        """Get the round count."""
        return self.db.round_count

    @property
    def period_count(self) -> int:
        """Get the period count.

        Periods are executions between calls to AbciAppDB.create(), so as soon as it is called,
        a new period begins. It is useful to have a logical subdivision of the FSM execution.
        For example, if AbciAppDB.create() is called during reset, then a period will be the
        execution between resets.

        :return: the period count
        """
        return self.db.reset_index

    @property
    def participants(self) -> FrozenSet[str]:
        """Get the currently active participants."""
        participants = frozenset(self.db.get_strict("participants"))
        if len(participants) == 0:
            raise ValueError("List participants cannot be empty.")
        return cast(FrozenSet[str], participants)

    @property
    def all_participants(self) -> FrozenSet[str]:
        """Get all registered participants."""
        all_participants = frozenset(self.db.get_strict("all_participants"))
        if len(all_participants) == 0:
            raise ValueError("List participants cannot be empty.")
        return cast(FrozenSet[str], all_participants)

    @property
    def max_participants(self) -> int:
        """Get the number of all the participants."""
        return len(self.all_participants)

    @property
    def consensus_threshold(self) -> int:
        """Get the consensus threshold."""
        threshold = self.db.get_strict("consensus_threshold")
        min_threshold = consensus_threshold(self.max_participants)

        if threshold is None:
            return min_threshold

        threshold = int(threshold)
        max_threshold = len(self.all_participants)

        if min_threshold <= threshold <= max_threshold:
            return threshold

        expected_range = (
            f"can only be {min_threshold}"
            if min_threshold == max_threshold
            else f"not in [{min_threshold}, {max_threshold}]"
        )
        raise ValueError(f"Consensus threshold {threshold} {expected_range}.")

    @property
    def sorted_participants(self) -> Sequence[str]:
        """
        Get the sorted participants' addresses.

        The addresses are sorted according to their hexadecimal value;
        this is the reason we use key=str.lower as comparator.

        This property is useful when interacting with the Safe contract.

        :return: the sorted participants' addresses
        """
        return sorted(self.participants, key=str.lower)

    @property
    def nb_participants(self) -> int:
        """Get the number of participants."""
        participants = cast(List, self.db.get("participants", []))
        return len(participants)

    @property
    def slashing_config(self) -> str:
        """Get the slashing configuration."""
        return self.db.slashing_config

    @slashing_config.setter
    def slashing_config(self, config: str) -> None:
        """Set the slashing configuration."""
        self.db.slashing_config = config

    def update(
        self,
        synchronized_data_class: Optional[Type] = None,
        **kwargs: Any,
    ) -> "BaseSynchronizedData":
        """Copy and update the current data."""
        self.db.update(**kwargs)

        class_ = (
            type(self) if synchronized_data_class is None else synchronized_data_class
        )
        return class_(db=self.db)

    def create(
        self,
        synchronized_data_class: Optional[Type] = None,
    ) -> "BaseSynchronizedData":
        """Copy and update with new data. Set values are stored as sorted tuples to the db for determinism."""
        self.db.create()
        class_ = (
            type(self) if synchronized_data_class is None else synchronized_data_class
        )
        return class_(db=self.db)

    def __repr__(self) -> str:
        """Return a string representation of the data."""
        return f"{self.__class__.__name__}(db={self._db})"

    @property
    def keeper_randomness(self) -> float:
        """Get the keeper's random number [0-1]."""
        return (
            int(self.most_voted_randomness, base=16) / MAX_INT_256
        )  # DRAND uses sha256 values

    @property
    def most_voted_randomness(self) -> str:
        """Get the most_voted_randomness."""
        return cast(str, self.db.get_strict("most_voted_randomness"))

    @property
    def most_voted_keeper_address(self) -> str:
        """Get the most_voted_keeper_address."""
        return cast(str, self.db.get_strict("most_voted_keeper_address"))

    @property
    def is_keeper_set(self) -> bool:
        """Check whether keeper is set."""
        return self.db.get("most_voted_keeper_address", None) is not None

    @property
    def blacklisted_keepers(self) -> Set[str]:
        """Get the current cycle's blacklisted keepers who cannot submit a transaction."""
        raw = cast(str, self.db.get("blacklisted_keepers", ""))
        return set(textwrap.wrap(raw, ADDRESS_LENGTH))

    @property
    def participant_to_selection(self) -> DeserializedCollection:
        """Check whether keeper is set."""
        serialized = self.db.get_strict("participant_to_selection")
        deserialized = CollectionRound.deserialize_collection(serialized)
        return cast(DeserializedCollection, deserialized)

    @property
    def participant_to_randomness(self) -> DeserializedCollection:
        """Check whether keeper is set."""
        serialized = self.db.get_strict("participant_to_randomness")
        deserialized = CollectionRound.deserialize_collection(serialized)
        return cast(DeserializedCollection, deserialized)

    @property
    def participant_to_votes(self) -> DeserializedCollection:
        """Check whether keeper is set."""
        serialized = self.db.get_strict("participant_to_votes")
        deserialized = CollectionRound.deserialize_collection(serialized)
        return cast(DeserializedCollection, deserialized)

    @property
    def safe_contract_address(self) -> str:
        """Get the safe contract address."""
        return cast(str, self.db.get_strict("safe_contract_address"))


class _MetaAbstractRound(ABCMeta):
    """A metaclass that validates AbstractRound's attributes."""

    def __new__(mcs, name: str, bases: Tuple, namespace: Dict, **kwargs: Any) -> Type:  # type: ignore
        """Initialize the class."""
        new_cls = super().__new__(mcs, name, bases, namespace, **kwargs)

        if ABC in bases:
            # abstract class, return
            return new_cls
        if not issubclass(new_cls, AbstractRound):
            # the check only applies to AbstractRound subclasses
            return new_cls

        mcs._check_consistency(cast(Type[AbstractRound], new_cls))
        return new_cls

    @classmethod
    def _check_consistency(mcs, abstract_round_cls: Type["AbstractRound"]) -> None:
        """Check consistency of class attributes."""
        mcs._check_required_class_attributes(abstract_round_cls)

    @classmethod
    def _check_required_class_attributes(
        mcs, abstract_round_cls: Type["AbstractRound"]
    ) -> None:
        """Check that required class attributes are set."""
        if not hasattr(abstract_round_cls, "synchronized_data_class"):
            raise AbstractRoundInternalError(
                f"'synchronized_data_class' not set on {abstract_round_cls}"
            )
        if not hasattr(abstract_round_cls, "payload_class"):
            raise AbstractRoundInternalError(
                f"'payload_class' not set on {abstract_round_cls}"
            )


class AbstractRound(Generic[EventType], ABC, metaclass=_MetaAbstractRound):
    """
    This class represents an abstract round.

    A round is a state of the FSM App execution. It usually involves
    interactions between participants in the FSM App,
    although this is not enforced at this level of abstraction.

    Concrete classes must set:
    - synchronized_data_class: the data class associated with this round;
    - payload_class: the payload type that is allowed for this round;

    Optionally, round_id can be defined, although it is recommended to use the autogenerated id.
    """

    __pattern = re.compile(r"(?<!^)(?=[A-Z])")
    _previous_round_payload_class: Optional[Type[BaseTxPayload]]

    payload_class: Optional[Type[BaseTxPayload]]
    synchronized_data_class: Type[BaseSynchronizedData]

    round_id: str

    def __init__(
        self,
        synchronized_data: BaseSynchronizedData,
        context: SkillContext,
        previous_round_payload_class: Optional[Type[BaseTxPayload]] = None,
    ) -> None:
        """Initialize the round."""
        self._synchronized_data = synchronized_data
        self.block_confirmations = 0
        self._previous_round_payload_class = previous_round_payload_class
        self.context = context

    @classmethod
    def auto_round_id(cls) -> str:
        """
        Get round id automatically.

        This method returns the auto generated id from the class name if the
        class variable behaviour_id is not set on the child class.
        Otherwise, it returns the class variable behaviour_id.
        """
        return (
            cls.round_id
            if isinstance(cls.round_id, str)
            else cls.__pattern.sub("_", cls.__name__).lower()
        )

    @property  # type: ignore
    def round_id(self) -> str:
        """Get round id."""
        return self.auto_round_id()

    @property
    def synchronized_data(self) -> BaseSynchronizedData:
        """Get the synchronized data."""
        return self._synchronized_data

    def check_transaction(self, transaction: Transaction) -> None:
        """
        Check transaction against the current state.

        :param transaction: the transaction
        """
        self.check_payload_type(transaction)
        self.check_payload(transaction.payload)

    def process_transaction(self, transaction: Transaction) -> None:
        """
        Process a transaction.

        By convention, the payload handler should be a method
        of the class that is named '{payload_name}'.

        :param transaction: the transaction.
        """
        self.check_payload_type(transaction)
        self.process_payload(transaction.payload)

    @abstractmethod
    def end_block(self) -> Optional[Tuple[BaseSynchronizedData, Enum]]:
        """
        Process the end of the block.

        The role of this method is check whether the round
        is considered ended.

        If the round is ended, the return value is
         - the final result of the round.
         - the event that triggers a transition. If None, the period
            in which the round was executed is considered ended.

        This is done after each block because we consider the consensus engine's
        block, and not the transaction, as the smallest unit
        on which the consensus is reached; in other words,
        each read operation on the state should be done
        only after each block, and not after each transaction.
        """

    def check_payload_type(self, transaction: Transaction) -> None:
        """
        Check the transaction is of the allowed transaction type.

        :param transaction: the transaction
        :raises: TransactionTypeNotRecognizedError if the transaction can be
                 applied to the current state.
        """
        if self.payload_class is None:
            raise TransactionTypeNotRecognizedError(
                "current round does not allow transactions"
            )

        payload_class = type(transaction.payload)

        if payload_class is self._previous_round_payload_class:
            raise LateArrivingTransaction(
                f"request '{transaction.payload}' is from previous round; skipping"
            )

        if payload_class is not self.payload_class:
            raise TransactionTypeNotRecognizedError(
                f"request '{payload_class}' not recognized; only {self.payload_class} is supported"
            )

    def check_majority_possible_with_new_voter(
        self,
        votes_by_participant: Dict[str, BaseTxPayload],
        new_voter: str,
        new_vote: BaseTxPayload,
        nb_participants: int,
        exception_cls: Type[ABCIAppException] = ABCIAppException,
    ) -> None:
        """
        Check that a Byzantine majority is achievable, once a new vote is added.

         :param votes_by_participant: a mapping from a participant to its vote,
                before the new vote is added
         :param new_voter: the new voter
         :param new_vote: the new vote
         :param nb_participants: the total number of participants
         :param exception_cls: the class of the exception to raise in case the
                               check fails.
         :raises: exception_cls: in case the check does not pass.
        """
        # check preconditions
        enforce(
            new_voter not in votes_by_participant,
            "voter has already voted",
            ABCIAppInternalError,
        )
        enforce(
            len(votes_by_participant) <= nb_participants - 1,
            "nb_participants not consistent with votes_by_participants",
            ABCIAppInternalError,
        )

        # copy the input dictionary to avoid side effects
        votes_by_participant = copy(votes_by_participant)

        # add the new vote
        votes_by_participant[new_voter] = new_vote

        self.check_majority_possible(
            votes_by_participant, nb_participants, exception_cls=exception_cls
        )

    def check_majority_possible(
        self,
        votes_by_participant: Dict[str, BaseTxPayload],
        nb_participants: int,
        exception_cls: Type[ABCIAppException] = ABCIAppException,
    ) -> None:
        """
        Check that a Byzantine majority is still achievable.

        The idea is that, even if all the votes have not been delivered yet,
        it can be deduced whether a quorum cannot be reached due to
        divergent preferences among the voters and due to a too small
        number of other participants whose vote has not been delivered yet.

        The check fails iff:

            nb_remaining_votes + largest_nb_votes < quorum

        That is, if the number of remaining votes is not enough to make
        the most voted item so far to exceed the quorum.

        Preconditions on the input:
        - the size of votes_by_participant should not be greater than
          "nb_participants - 1" voters
        - new voter must not be in the current votes_by_participant

        :param votes_by_participant: a mapping from a participant to its vote
        :param nb_participants: the total number of participants
        :param exception_cls: the class of the exception to raise in case the
                              check fails.
        :raises exception_cls: in case the check does not pass.
        """
        enforce(
            nb_participants > 0 and len(votes_by_participant) <= nb_participants,
            "nb_participants not consistent with votes_by_participants",
            ABCIAppInternalError,
        )
        if len(votes_by_participant) == 0:
            return

        votes = votes_by_participant.values()
        vote_count = Counter(tuple(sorted(v.data.items())) for v in votes)
        largest_nb_votes = max(vote_count.values())
        nb_votes_received = sum(vote_count.values())
        nb_remaining_votes = nb_participants - nb_votes_received

        if (
            nb_remaining_votes + largest_nb_votes
            < self.synchronized_data.consensus_threshold
        ):
            raise exception_cls(
                f"cannot reach quorum={self.synchronized_data.consensus_threshold}, "
                f"number of remaining votes={nb_remaining_votes}, number of most voted item's votes={largest_nb_votes}"
            )

    def is_majority_possible(
        self, votes_by_participant: Dict[str, BaseTxPayload], nb_participants: int
    ) -> bool:
        """
        Return true if a Byzantine majority is achievable, false otherwise.

        :param votes_by_participant: a mapping from a participant to its vote
        :param nb_participants: the total number of participants
        :return: True if the majority is still possible, false otherwise.
        """
        try:
            self.check_majority_possible(votes_by_participant, nb_participants)
        except ABCIAppException:
            return False
        return True

    @abstractmethod
    def check_payload(self, payload: BaseTxPayload) -> None:
        """Check payload."""

    @abstractmethod
    def process_payload(self, payload: BaseTxPayload) -> None:
        """Process payload."""


class DegenerateRound(AbstractRound, ABC):
    """
    This class represents the finished round during operation.

    It is a sink round.
    """

    payload_class = None
    synchronized_data_class = BaseSynchronizedData

    def check_payload(self, payload: BaseTxPayload) -> None:
        """Check payload."""
        raise NotImplementedError(  # pragma: nocover
            "DegenerateRound should not be used in operation."
        )

    def process_payload(self, payload: BaseTxPayload) -> None:
        """Process payload."""
        raise NotImplementedError(  # pragma: nocover
            "DegenerateRound should not be used in operation."
        )

    def end_block(self) -> Optional[Tuple[BaseSynchronizedData, Enum]]:
        """End block."""
        raise NotImplementedError(  # pragma: nocover
            "DegenerateRound should not be used in operation."
        )


class CollectionRound(AbstractRound, ABC):
    """
    CollectionRound.

    This class represents abstract logic for collection based rounds where
    the round object needs to collect data from different agents. The data
    might for example be from a voting round or estimation round.

    `_allow_rejoin_payloads` is used to allow agents not currently active to
    deliver a payload.
    """

    _allow_rejoin_payloads: bool = False

    def __init__(self, *args: Any, **kwargs: Any):
        """Initialize the collection round."""
        super().__init__(*args, **kwargs)
        self.collection: Dict[str, BaseTxPayload] = {}

    @staticmethod
    def serialize_collection(
        collection: DeserializedCollection,
    ) -> SerializedCollection:
        """Deserialize a serialized collection."""
        return {address: payload.json for address, payload in collection.items()}

    @staticmethod
    def deserialize_collection(
        serialized: SerializedCollection,
    ) -> DeserializedCollection:
        """Deserialize a serialized collection."""
        return {
            address: BaseTxPayload.from_json(payload_json)
            for address, payload_json in serialized.items()
        }

    @property
    def serialized_collection(self) -> SerializedCollection:
        """A collection with the addresses mapped to serialized payloads."""
        return self.serialize_collection(self.collection)

    @property
    def accepting_payloads_from(self) -> FrozenSet[str]:
        """Accepting from the active set, or also from (re)joiners"""
        if self._allow_rejoin_payloads:
            return self.synchronized_data.all_participants
        return self.synchronized_data.participants

    @property
    def payloads(self) -> List[BaseTxPayload]:
        """Get all agent payloads"""
        return list(self.collection.values())

    @property
    def payload_values_count(self) -> Counter:
        """Get count of payload values."""
        return Counter(map(lambda p: p.values, self.payloads))

    def process_payload(self, payload: BaseTxPayload) -> None:
        """Process payload."""
        if payload.round_count != self.synchronized_data.round_count:
            raise ABCIAppInternalError(
                f"Expected round count {self.synchronized_data.round_count} and got {payload.round_count}."
            )

        sender = payload.sender
        if sender not in self.accepting_payloads_from:
            raise ABCIAppInternalError(
                f"{sender} not in list of participants: {sorted(self.accepting_payloads_from)}"
            )

        if sender in self.collection:
            raise ABCIAppInternalError(
                f"sender {sender} has already sent value for round: {self.round_id}"
            )

        self.collection[sender] = payload

    def check_payload(self, payload: BaseTxPayload) -> None:
        """Check Payload"""

        # NOTE: the TransactionNotValidError is intercepted in ABCIRoundHandler.deliver_tx
        #  which means it will be logged instead of raised
        if payload.round_count != self.synchronized_data.round_count:
            raise TransactionNotValidError(
                f"Expected round count {self.synchronized_data.round_count} and got {payload.round_count}."
            )

        sender_in_participant_set = payload.sender in self.accepting_payloads_from
        if not sender_in_participant_set:
            raise TransactionNotValidError(
                f"{payload.sender} not in list of participants: {sorted(self.accepting_payloads_from)}"
            )

        if payload.sender in self.collection:
            raise TransactionNotValidError(
                f"sender {payload.sender} has already sent value for round: {self.round_id}"
            )


class _CollectUntilAllRound(CollectionRound, ABC):
    """
    _CollectUntilAllRound

    This class represents abstract logic for when rounds need to collect payloads from all agents.

    This round should only be used when non-BFT behaviour is acceptable.
    """

    def check_payload(self, payload: BaseTxPayload) -> None:
        """Check Payload"""
        if payload.round_count != self.synchronized_data.round_count:
            raise TransactionNotValidError(
                f"Expected round count {self.synchronized_data.round_count} and got {payload.round_count}."
            )

        if payload.sender in self.collection:
            raise TransactionNotValidError(
                f"sender {payload.sender} has already sent value for round: {self.round_id}"
            )

    def process_payload(self, payload: BaseTxPayload) -> None:
        """Process payload."""
        try:
            self.check_payload(payload)
        except TransactionNotValidError as e:
            raise ABCIAppInternalError(e.args[0]) from e

        self.collection[payload.sender] = payload

    @property
    def collection_threshold_reached(
        self,
    ) -> bool:
        """Check that the collection threshold has been reached."""
        return len(self.collection) >= self.synchronized_data.max_participants


class CollectDifferentUntilAllRound(_CollectUntilAllRound, ABC):
    """
    CollectDifferentUntilAllRound

    This class represents logic for rounds where a round needs to collect
    different payloads from each agent.

    This round should only be used for registration of new agents when there is synchronization of the db.
    """

    def check_payload(self, payload: BaseTxPayload) -> None:
        """Check Payload"""
        new = payload.values
        existing = [payload_.values for payload_ in self.collection.values()]

        if payload.sender not in self.collection and new in existing:
            raise TransactionNotValidError(
                f"`CollectDifferentUntilAllRound` encountered a value '{new}' that already exists. "
                f"All values: {existing}"
            )

        super().check_payload(payload)


class CollectSameUntilAllRound(_CollectUntilAllRound, ABC):
    """
    This class represents logic for when a round needs to collect the same payload from all the agents.

    This round should only be used for registration of new agents when there is no synchronization of the db.
    """

    def check_payload(self, payload: BaseTxPayload) -> None:
        """Check Payload"""
        new = payload.values
        existing_ = [payload_.values for payload_ in self.collection.values()]

        if (
            payload.sender not in self.collection
            and len(self.collection)
            and new not in existing_
        ):
            raise TransactionNotValidError(
                f"`CollectSameUntilAllRound` encountered a value '{new}' "
                f"which is not the same as the already existing one: '{existing_[0]}'"
            )

        super().check_payload(payload)

    @property
    def common_payload(
        self,
    ) -> Any:
        """Get the common payload among the agents."""
        return self.common_payload_values[0]

    @property
    def common_payload_values(
        self,
    ) -> Tuple[Any, ...]:
        """Get the common payload among the agents."""
        most_common_payload_values, max_votes = self.payload_values_count.most_common(
            1
        )[0]
        if max_votes < self.synchronized_data.max_participants:
            raise ABCIAppInternalError(
                f"{max_votes} votes are not enough for `CollectSameUntilAllRound`. Expected: "
                f"`n_votes = max_participants = {self.synchronized_data.max_participants}`"
            )
        return most_common_payload_values


class CollectSameUntilThresholdRound(CollectionRound, ABC):
    """
    CollectSameUntilThresholdRound

    This class represents logic for rounds where a round needs to collect
    same payload from k of n agents.

    `done_event` is emitted when a) the collection threshold (k of n) is reached,
    and b) the most voted payload has non-empty attributes. In this case all
    payloads are saved under `collection_key` and the most voted payload attributes
    are saved under `selection_key`.

    `none_event` is emitted when a) the collection threshold (k of n) is reached,
    and b) the most voted payload has only empty attributes.

    `no_majority_event` is emitted when it is impossible to reach a k of n majority.
    """

    done_event: Any
    no_majority_event: Any
    none_event: Any
    collection_key: str
    selection_key: Union[str, Tuple[str, ...]]

    @property
    def threshold_reached(
        self,
    ) -> bool:
        """Check if the threshold has been reached."""
        counts = self.payload_values_count.values()
        return any(
            count >= self.synchronized_data.consensus_threshold for count in counts
        )

    @property
    def most_voted_payload(
        self,
    ) -> Any:
        """
        Get the most voted payload value.

        Kept for backward compatibility.
        """
        return self.most_voted_payload_values[0]

    @property
    def most_voted_payload_values(
        self,
    ) -> Tuple[Any, ...]:
        """Get the most voted payload values."""
        most_voted_payload_values, max_votes = self.payload_values_count.most_common()[
            0
        ]
        if max_votes < self.synchronized_data.consensus_threshold:
            raise ABCIAppInternalError("not enough votes")
        return most_voted_payload_values

    def end_block(self) -> Optional[Tuple[BaseSynchronizedData, Enum]]:
        """Process the end of the block."""
        if self.threshold_reached and any(
            [val is not None for val in self.most_voted_payload_values]
        ):
            if isinstance(self.selection_key, tuple):
                data = dict(zip(self.selection_key, self.most_voted_payload_values))
                data[self.collection_key] = self.serialized_collection
            else:
                data = {
                    self.collection_key: self.serialized_collection,
                    self.selection_key: self.most_voted_payload,
                }
            synchronized_data = self.synchronized_data.update(
                synchronized_data_class=self.synchronized_data_class,
                **data,
            )
            return synchronized_data, self.done_event
        if self.threshold_reached and not any(
            [val is not None for val in self.most_voted_payload_values]
        ):
            return self.synchronized_data, self.none_event
        if not self.is_majority_possible(
            self.collection, self.synchronized_data.nb_participants
        ):
            return self.synchronized_data, self.no_majority_event
        return None


class OnlyKeeperSendsRound(AbstractRound, ABC):
    """
    OnlyKeeperSendsRound

    This class represents logic for rounds where only one agent sends a
    payload.

    `done_event` is emitted when a) the keeper payload has been received and b)
    the keeper payload has non-empty attributes. In this case all attributes are saved
    under `payload_key`.

    `fail_event` is emitted when a) the keeper payload has been received and b)
    the keeper payload has only empty attributes
    """

    keeper_payload: Optional[BaseTxPayload] = None
    done_event: Any
    fail_event: Any
    payload_key: Union[str, Tuple[str, ...]]

    def process_payload(self, payload: BaseTxPayload) -> None:
        """Handle a deploy safe payload."""
        if payload.round_count != self.synchronized_data.round_count:
            raise ABCIAppInternalError(
                f"Expected round count {self.synchronized_data.round_count} and got {payload.round_count}."
            )

        sender = payload.sender

        if sender not in self.synchronized_data.participants:
            raise ABCIAppInternalError(
                f"{sender} not in list of participants: {sorted(self.synchronized_data.participants)}"
            )

        if sender != self.synchronized_data.most_voted_keeper_address:
            raise ABCIAppInternalError(f"{sender} not elected as keeper.")

        if self.keeper_payload is not None:
            raise ABCIAppInternalError("keeper already set the payload.")

        self.keeper_payload = payload

    def check_payload(self, payload: BaseTxPayload) -> None:
        """Check a deploy safe payload can be applied to the current state."""
        if payload.round_count != self.synchronized_data.round_count:
            raise TransactionNotValidError(
                f"Expected round count {self.synchronized_data.round_count} and got {payload.round_count}."
            )

        sender = payload.sender
        sender_in_participant_set = sender in self.synchronized_data.participants
        if not sender_in_participant_set:
            raise TransactionNotValidError(
                f"{sender} not in list of participants: {sorted(self.synchronized_data.participants)}"
            )

        sender_is_elected_sender = (
            sender == self.synchronized_data.most_voted_keeper_address
        )
        if not sender_is_elected_sender:
            raise TransactionNotValidError(f"{sender} not elected as keeper.")

        if self.keeper_payload is not None:
            raise TransactionNotValidError("keeper payload value already set.")

    def end_block(self) -> Optional[Tuple[BaseSynchronizedData, Enum]]:
        """Process the end of the block."""
        if self.keeper_payload is not None and any(
            [val is not None for val in self.keeper_payload.values]
        ):
            if isinstance(self.payload_key, tuple):
                data = dict(zip(self.payload_key, self.keeper_payload.values))
            else:
                data = {
                    self.payload_key: self.keeper_payload.values[0],
                }
            synchronized_data = self.synchronized_data.update(
                synchronized_data_class=self.synchronized_data_class,
                **data,
            )
            return synchronized_data, self.done_event
        if self.keeper_payload is not None and not any(
            [val is not None for val in self.keeper_payload.values]
        ):
            return self.synchronized_data, self.fail_event
        return None


class VotingRound(CollectionRound, ABC):
    """
    VotingRound

    This class represents logic for rounds where a round needs votes from
    agents. Votes are in the form of `True` (positive), `False` (negative)
    and `None` (abstain). The round ends when k of n agents make the same vote.

    `done_event` is emitted when a) the collection threshold (k of n) is reached
    with k positive votes. In this case all payloads are saved under `collection_key`.

    `negative_event` is emitted when a) the collection threshold (k of n) is reached
    with k negative votes.

    `none_event` is emitted when a) the collection threshold (k of n) is reached
    with k abstain votes.

    `no_majority_event` is emitted when it is impossible to reach a k of n majority for
    either of the options.
    """

    done_event: Any
    negative_event: Any
    none_event: Any
    no_majority_event: Any
    collection_key: str

    @property
    def vote_count(self) -> Counter:
        """Get agent payload vote count"""

        def parse_payload(payload: Any) -> Optional[bool]:
            if not hasattr(payload, "vote"):
                raise ValueError(f"payload {payload} has no attribute `vote`")
            return payload.vote

        return Counter(parse_payload(payload) for payload in self.collection.values())

    @property
    def positive_vote_threshold_reached(self) -> bool:
        """Check that the vote threshold has been reached."""
        return self.vote_count[True] >= self.synchronized_data.consensus_threshold

    @property
    def negative_vote_threshold_reached(self) -> bool:
        """Check that the vote threshold has been reached."""
        return self.vote_count[False] >= self.synchronized_data.consensus_threshold

    @property
    def none_vote_threshold_reached(self) -> bool:
        """Check that the vote threshold has been reached."""
        return self.vote_count[None] >= self.synchronized_data.consensus_threshold

    def end_block(self) -> Optional[Tuple[BaseSynchronizedData, Enum]]:
        """Process the end of the block."""
        if self.positive_vote_threshold_reached:
            synchronized_data = self.synchronized_data.update(
                synchronized_data_class=self.synchronized_data_class,
                **{self.collection_key: self.serialized_collection},
            )
            return synchronized_data, self.done_event
        if self.negative_vote_threshold_reached:
            return self.synchronized_data, self.negative_event
        if self.none_vote_threshold_reached:
            return self.synchronized_data, self.none_event
        if not self.is_majority_possible(
            self.collection, self.synchronized_data.nb_participants
        ):
            return self.synchronized_data, self.no_majority_event
        return None


class CollectDifferentUntilThresholdRound(CollectionRound, ABC):
    """
    CollectDifferentUntilThresholdRound

    This class represents logic for rounds where a round needs to collect
    different payloads from k of n agents.

    `done_event` is emitted when a) the required block confirmations
    have been met, and b) the collection threshold (k of n) is reached. In
    this case all payloads are saved under `collection_key`.

    Extended `required_block_confirmations` to allow for arrival of more
    payloads.
    """

    done_event: Any
    collection_key: str
    required_block_confirmations: int = 0

    @property
    def collection_threshold_reached(
        self,
    ) -> bool:
        """Check if the threshold has been reached."""
        return len(self.collection) >= self.synchronized_data.consensus_threshold

    def end_block(self) -> Optional[Tuple[BaseSynchronizedData, Enum]]:
        """Process the end of the block."""
        if self.collection_threshold_reached:
            self.block_confirmations += 1
        if (
            self.collection_threshold_reached
            and self.block_confirmations > self.required_block_confirmations
        ):
            synchronized_data = self.synchronized_data.update(
                synchronized_data_class=self.synchronized_data_class,
                **{
                    self.collection_key: self.serialized_collection,
                },
            )
            return synchronized_data, self.done_event

        return None


class CollectNonEmptyUntilThresholdRound(CollectDifferentUntilThresholdRound, ABC):
    """
    CollectNonEmptyUntilThresholdRound

    This class represents logic for rounds where a round needs to collect
    optionally different payloads from k of n agents, where we only keep the non-empty attributes.

    `done_event` is emitted when a) the required block confirmations
    have been met, b) the collection threshold (k of n) is reached, and
    c) some non-empty attribute values have been collected. In this case
    all payloads are saved under `collection_key`. Under `selection_key`
    the non-empty attribute values are stored.

    `none_event` is emitted when a) the required block confirmations
    have been met, b) the collection threshold (k of n) is reached, and
    c) no non-empty attribute values have been collected.

    Attention: A `none_event` might be triggered even though some of the
    remaining n-k agents might send non-empty attributes! Extended
    `required_block_confirmations` can alleviate this somewhat.
    """

    none_event: Any
    selection_key: Union[str, Tuple[str, ...]]

    def _get_non_empty_values(self) -> Dict[str, Tuple[Any, ...]]:
        """Get the non-empty values from the payload, for all attributes."""
        non_empty_values: Dict[str, List[List[Any]]] = {}

        for sender, payload in self.collection.items():
            if sender not in non_empty_values:
                non_empty_values[sender] = [
                    value for value in payload.values if value is not None
                ]
                if len(non_empty_values[sender]) == 0:
                    del non_empty_values[sender]
                continue
        non_empty_values_ = {
            sender: tuple(li) for sender, li in non_empty_values.items()
        }
        return non_empty_values_

    def end_block(self) -> Optional[Tuple[BaseSynchronizedData, Enum]]:
        """Process the end of the block."""
        if self.collection_threshold_reached:
            self.block_confirmations += 1
        if (
            self.collection_threshold_reached
            and self.block_confirmations > self.required_block_confirmations
        ):
            non_empty_values = self._get_non_empty_values()

            if isinstance(self.selection_key, tuple):
                data: Dict[str, Any] = {
                    sender: dict(zip(self.selection_key, values))
                    for sender, values in non_empty_values.items()
                }
            else:
                data = {
                    self.selection_key: {
                        sender: values[0] for sender, values in non_empty_values.items()
                    },
                }
            data[self.collection_key] = self.serialized_collection

            synchronized_data = self.synchronized_data.update(
                synchronized_data_class=self.synchronized_data_class,
                **data,
            )

            if all([len(tu) == 0 for tu in non_empty_values]):
                return self.synchronized_data, self.none_event
            return synchronized_data, self.done_event
        return None


AppState = Type[AbstractRound]
AbciAppTransitionFunction = Dict[AppState, Dict[EventType, AppState]]
EventToTimeout = Dict[EventType, float]


@dataclass(order=True)
class TimeoutEvent(Generic[EventType]):
    """Timeout event."""

    deadline: datetime.datetime
    entry_count: int
    event: EventType = field(compare=False)
    cancelled: bool = field(default=False, compare=False)


class Timeouts(Generic[EventType]):
    """Class to keep track of pending timeouts."""

    def __init__(self) -> None:
        """Initialize."""
        # The entry count serves as a tie-breaker so that two tasks with
        # the same priority are returned in the order they were added
        self._counter = itertools.count()

        # The timeout priority queue keeps the earliest deadline at the top.
        self._heap: List[TimeoutEvent[EventType]] = []

        # Mapping from entry id to task
        self._entry_finder: Dict[int, TimeoutEvent[EventType]] = {}

    @property
    def size(self) -> int:
        """Get the size of the timeout queue."""
        return len(self._heap)

    def add_timeout(self, deadline: datetime.datetime, event: EventType) -> int:
        """Add a timeout."""
        entry_count = next(self._counter)
        timeout_event = TimeoutEvent[EventType](deadline, entry_count, event)
        heapq.heappush(self._heap, timeout_event)
        self._entry_finder[entry_count] = timeout_event
        return entry_count

    def cancel_timeout(self, entry_count: int) -> None:
        """
        Remove a timeout.

        :param entry_count: the entry id to remove.
        :raises: KeyError: if the entry count is not found.
        """
        if entry_count in self._entry_finder:
            self._entry_finder[entry_count].cancelled = True

    def pop_earliest_cancelled_timeouts(self) -> None:
        """Pop earliest cancelled timeouts."""
        if self.size == 0:
            return
        entry = self._heap[0]  # heap peak
        while entry.cancelled:
            self.pop_timeout()
            if self.size == 0:
                break
            entry = self._heap[0]

    def get_earliest_timeout(self) -> Tuple[datetime.datetime, Any]:
        """Get the earliest timeout-event pair."""
        entry = self._heap[0]
        return entry.deadline, entry.event

    def pop_timeout(self) -> Tuple[datetime.datetime, Any]:
        """Remove and return the earliest timeout-event pair."""
        entry = heapq.heappop(self._heap)
        del self._entry_finder[entry.entry_count]
        return entry.deadline, entry.event


class _MetaAbciApp(ABCMeta):
    """A metaclass that validates AbciApp's attributes."""

    bg_round_added: bool = False

    def __new__(mcs, name: str, bases: Tuple, namespace: Dict, **kwargs: Any) -> Type:  # type: ignore
        """Initialize the class."""
        new_cls = super().__new__(mcs, name, bases, namespace, **kwargs)

        if ABC in bases:
            # abstract class, return
            return new_cls
        if not issubclass(new_cls, AbciApp):
            # the check only applies to AbciApp subclasses
            return new_cls

        if not mcs.bg_round_added:
            mcs._add_pending_offences_bg_round(new_cls)
            mcs.bg_round_added = True

        mcs._check_consistency(cast(Type[AbciApp], new_cls))

        return new_cls

    @classmethod
    def _check_consistency(mcs, abci_app_cls: Type["AbciApp"]) -> None:
        """Check consistency of class attributes."""
        mcs._check_required_class_attributes(abci_app_cls)
        mcs._check_initial_states_and_final_states(abci_app_cls)
        mcs._check_consistency_outgoing_transitions_from_non_final_states(abci_app_cls)
        mcs._check_db_constraints_consistency(abci_app_cls)

    @classmethod
    def _check_required_class_attributes(mcs, abci_app_cls: Type["AbciApp"]) -> None:
        """Check that required class attributes are set."""
        if not hasattr(abci_app_cls, "initial_round_cls"):
            raise ABCIAppInternalError("'initial_round_cls' field not set")
        if not hasattr(abci_app_cls, "transition_function"):
            raise ABCIAppInternalError("'transition_function' field not set")

    @classmethod
    def _check_initial_states_and_final_states(
        mcs,
        abci_app_cls: Type["AbciApp"],
    ) -> None:
        """
        Check that initial states and final states are consistent.

        I.e.:
        - check that all the initial states are in the set of states specified
          by the transition function.
        - check that the initial state has outgoing transitions
        - check that the initial state does not trigger timeout events. This is
          because we need at least one block/timestamp to start timeouts.
        - check that initial states are not final states.
        - check that the set of final states is a proper subset of the set of
          states.
        - check that a final state does not have outgoing transitions.

        :param abci_app_cls: the AbciApp class
        """
        initial_round_cls = abci_app_cls.initial_round_cls
        initial_states = abci_app_cls.initial_states
        transition_function = abci_app_cls.transition_function
        final_states = abci_app_cls.final_states
        states = abci_app_cls.get_all_rounds()

        enforce(
            initial_states == set() or initial_round_cls in initial_states,
            f"initial round class {initial_round_cls} is not in the set of "
            f"initial states: {initial_states}",
        )
        enforce(
            initial_round_cls in states
            and all(initial_state in states for initial_state in initial_states),
            "initial states must be in the set of states",
        )

        true_initial_states = (
            initial_states if initial_states != set() else {initial_round_cls}
        )
        enforce(
            all(
                initial_state not in final_states
                for initial_state in true_initial_states
            ),
            "initial states cannot be final states",
        )

        unknown_final_states = set.difference(final_states, states)
        enforce(
            len(unknown_final_states) == 0,
            f"the following final states are not in the set of states:"
            f" {unknown_final_states}",
        )

        enforce(
            all(
                len(transition_function[final_state]) == 0
                for final_state in final_states
            ),
            "final states cannot have outgoing transitions",
        )

        enforce(
            all(
                issubclass(final_state, DegenerateRound) for final_state in final_states
            ),
            "final round classes must be subclasses of the DegenerateRound class",
        )

    @classmethod
    def _check_db_constraints_consistency(mcs, abci_app_cls: Type["AbciApp"]) -> None:
        """Check that the pre and post conditions on the db are consistent with the initial and final states."""
        expected = abci_app_cls.initial_states
        actual = abci_app_cls.db_pre_conditions.keys()
        is_pre_conditions_set = len(actual) != 0
        invalid_initial_states = (
            set.difference(expected, actual) if is_pre_conditions_set else set()
        )
        enforce(
            len(invalid_initial_states) == 0,
            f"db pre conditions contain invalid initial states: {invalid_initial_states}",
        )
        expected = abci_app_cls.final_states
        actual = abci_app_cls.db_post_conditions.keys()
        is_post_conditions_set = len(actual) != 0
        invalid_final_states = (
            set.difference(expected, actual) if is_post_conditions_set else set()
        )
        enforce(
            len(invalid_final_states) == 0,
            f"db post conditions contain invalid final states: {invalid_final_states}",
        )
        all_pre_conditions = {
            value
            for values in abci_app_cls.db_pre_conditions.values()
            for value in values
        }
        all_post_conditions = {
            value
            for values in abci_app_cls.db_post_conditions.values()
            for value in values
        }
        enforce(
            len(all_pre_conditions.intersection(all_post_conditions)) == 0,
            "db pre and post conditions intersect",
        )
        intersection = abci_app_cls.default_db_preconditions.intersection(
            all_pre_conditions
        )
        enforce(
            len(intersection) == 0,
            f"db pre conditions contain value that is a default pre condition: {intersection}",
        )
        intersection = abci_app_cls.default_db_preconditions.intersection(
            all_post_conditions
        )
        enforce(
            len(intersection) == 0,
            f"db post conditions contain value that is a default post condition: {intersection}",
        )

    @classmethod
    def _check_consistency_outgoing_transitions_from_non_final_states(
        mcs, abci_app_cls: Type["AbciApp"]
    ) -> None:
        """
        Check consistency of outgoing transitions from non-final states.

        In particular, check that all non-final states have:
        - at least one non-timeout transition.
        - at most one timeout transition

        :param abci_app_cls: the AbciApp class
        """
        states = abci_app_cls.get_all_rounds()
        event_to_timeout = abci_app_cls.event_to_timeout

        non_final_states = states.difference(abci_app_cls.final_states)
        timeout_events = set(event_to_timeout.keys())
        for non_final_state in non_final_states:
            outgoing_transitions = abci_app_cls.transition_function[non_final_state]

            outgoing_events = set(outgoing_transitions.keys())
            outgoing_timeout_events = set.intersection(outgoing_events, timeout_events)
            outgoing_nontimeout_events = set.difference(outgoing_events, timeout_events)

            enforce(
                len(outgoing_timeout_events) < 2,
                f"non-final state {non_final_state} cannot have more than one "
                f"outgoing timeout event, got: "
                f"{', '.join(map(str, outgoing_timeout_events))}",
            )
            enforce(
                len(outgoing_nontimeout_events) > 0,
                f"non-final state {non_final_state} must have at least one "
                f"non-timeout transition",
            )

    @classmethod
    def _add_pending_offences_bg_round(cls, abci_app_cls: Type["AbciApp"]) -> None:
        """Add the pending offences synchronization background round."""
        config: BackgroundAppConfig = BackgroundAppConfig(PendingOffencesRound)
        abci_app_cls.add_background_app(config)


class BackgroundAppType(Enum):
    """
    The type of a background app.

    Please note that the values correspond to the priority in which the background apps should be processed
    when updating rounds.
    """

    TERMINATING = 0
    EVER_RUNNING = 1
    NORMAL = 2
    INCORRECT = 3

    @staticmethod
    def correct_types() -> Set[str]:
        """Return the correct types only."""
        return set(BackgroundAppType.__members__) - {BackgroundAppType.INCORRECT.name}


@dataclass
class BackgroundAppConfig(Generic[EventType]):
    """
    Necessary configuration for a background app.

    For a deeper understanding of the various types of background apps and how the config influences
    the generated background app's type, please refer to the `BackgroundApp` class.
    The `specify_type` method provides further insight on the subject matter.
    """

    # the class of the background round
    round_cls: AppState
    # the abci app of the background round
    # the abci app must specify a valid transition function if the round is not of an ever-running type
    abci_app: Optional[Type["AbciApp"]] = None
    # the start event of the background round
    # if no event or transition function is specified, then the round is running in the background forever
    start_event: Optional[EventType] = None
    # the end event of the background round
    # if not specified, then the round is terminating the abci app
    end_event: Optional[EventType] = None


class BackgroundApp(Generic[EventType]):
    """A background app."""

    def __init__(
        self,
        config: BackgroundAppConfig,
    ) -> None:
        """Initialize the BackgroundApp."""
        given_args = locals()

        self.round_cls: AppState = config.round_cls
        self.transition_function: Optional[AbciAppTransitionFunction] = (
            config.abci_app.transition_function if config.abci_app is not None else None
        )
        self.start_event: Optional[EventType] = config.start_event
        self.end_event: Optional[EventType] = config.end_event

        self.type = self.specify_type()
        if self.type == BackgroundAppType.INCORRECT:  # pragma: nocover
            raise ValueError(
                f"Background app has not been initialized correctly with {given_args}. "
                f"Cannot match with any of the possible background apps' types: {BackgroundAppType.correct_types()}"
            )
        _logger.debug(
            f"Created background app of type '{self.type}' using {given_args}."
        )
        self._background_round: Optional[AbstractRound] = None

    def specify_type(self) -> BackgroundAppType:
        """Specify the type of the background app."""
        if (
            self.start_event is None
            and self.end_event is None
            and self.transition_function is None
        ):
            self.transition_function = {}
            return BackgroundAppType.EVER_RUNNING
        if (
            self.start_event is not None
            and self.end_event is None
            and self.transition_function is not None
        ):
            return BackgroundAppType.TERMINATING
        if (
            self.start_event is not None
            and self.end_event is not None
            and self.transition_function is not None
        ):
            return BackgroundAppType.NORMAL
        return BackgroundAppType.INCORRECT  # pragma: nocover

    def setup(
        self, initial_synchronized_data: BaseSynchronizedData, context: SkillContext
    ) -> None:
        """Set up the background round."""
        round_cls = cast(Type[AbstractRound], self.round_cls)
        self._background_round = round_cls(
            initial_synchronized_data,
            context,
        )

    @property
    def background_round(self) -> AbstractRound:
        """Get the background round."""
        if self._background_round is None:  # pragma: nocover
            raise ValueError(f"Background round with class `{self.round_cls}` not set!")
        return self._background_round

    def process_transaction(self, transaction: Transaction, dry: bool = False) -> bool:
        """Process a transaction."""

        payload_class = type(transaction.payload)
        bg_payload_class = cast(AppState, self.round_cls).payload_class
        if payload_class is bg_payload_class:
            processor = (
                self.background_round.check_transaction
                if dry
                else self.background_round.process_transaction
            )
            processor(transaction)
            return True
        return False


@dataclass
class TransitionBackup:
    """Holds transition related information as a backup in case we want to transition back from a background app."""

    round: Optional[AbstractRound] = None
    round_cls: Optional[AppState] = None
    transition_function: Optional[AbciAppTransitionFunction] = None


class AbciApp(
    Generic[EventType], ABC, metaclass=_MetaAbciApp
):  # pylint: disable=too-many-instance-attributes
    """
    Base class for ABCI apps.

    Concrete classes of this class implement the ABCI App.
    """

    initial_round_cls: AppState
    initial_states: Set[AppState] = set()
    transition_function: AbciAppTransitionFunction
    final_states: Set[AppState] = set()
    event_to_timeout: EventToTimeout = {}
    cross_period_persisted_keys: FrozenSet[str] = frozenset()
    background_apps: Set[BackgroundApp] = set()
    default_db_preconditions: Set[str] = BaseSynchronizedData.default_db_keys
    db_pre_conditions: Dict[AppState, Set[str]] = {}
    db_post_conditions: Dict[AppState, Set[str]] = {}
    _is_abstract: bool = True

    def __init__(
        self,
        synchronized_data: BaseSynchronizedData,
        logger: logging.Logger,
        context: SkillContext,
    ):
        """Initialize the AbciApp."""

        synchronized_data_class = self.initial_round_cls.synchronized_data_class
        synchronized_data = synchronized_data_class(db=synchronized_data.db)

        self._initial_synchronized_data = synchronized_data
        self.logger = logger
        self.context = context
        self._current_round_cls: Optional[AppState] = None
        self._current_round: Optional[AbstractRound] = None
        self._last_round: Optional[AbstractRound] = None
        self._previous_rounds: List[AbstractRound] = []
        self._current_round_height: int = 0
        self._round_results: List[BaseSynchronizedData] = []
        self._last_timestamp: Optional[datetime.datetime] = None
        self._current_timeout_entries: List[int] = []
        self._timeouts = Timeouts[EventType]()
        self._transition_backup = TransitionBackup()
        self._switched = False

    @classmethod
    def is_abstract(cls) -> bool:
        """Return if the abci app is abstract."""
        return cls._is_abstract

    @classmethod
    def add_background_app(
        cls,
        config: BackgroundAppConfig,
    ) -> Type["AbciApp"]:
        """
        Sets the background related class variables.

        For a deeper understanding of the various types of background apps and how the inputs of this method influence
        the generated background app's type, please refer to the `BackgroundApp` class.
        The `specify_type` method provides further insight on the subject matter.

        :param config: the background app's configuration.
        :return: the `AbciApp` with the new background app contained in the `background_apps` set.
        """
        background_app: BackgroundApp = BackgroundApp(config)
        cls.background_apps.add(background_app)
        cross_period_keys = (
            config.abci_app.cross_period_persisted_keys
            if config.abci_app is not None
            else frozenset()
        )
        cls.cross_period_persisted_keys = cls.cross_period_persisted_keys.union(
            cross_period_keys
        )
        return cls

    @property
    def synchronized_data(self) -> BaseSynchronizedData:
        """Return the current synchronized data."""
        latest_result = self.latest_result or self._initial_synchronized_data
        if self._current_round_cls is None:
            return latest_result
        synchronized_data_class = self._current_round_cls.synchronized_data_class
        result = (
            synchronized_data_class(db=latest_result.db)
            if isclass(synchronized_data_class)
            and issubclass(synchronized_data_class, BaseSynchronizedData)
            else latest_result
        )
        return result

    @classmethod
    def get_all_rounds(cls) -> Set[AppState]:
        """Get all the round states."""
        return set(cls.transition_function)

    @classmethod
    def get_all_events(cls) -> Set[EventType]:
        """Get all the events."""
        events: Set[EventType] = set()
        for _, transitions in cls.transition_function.items():
            events.update(transitions.keys())
        return events

    @staticmethod
    def _get_rounds_from_transition_function(
        transition_function: Optional[AbciAppTransitionFunction],
    ) -> Set[AppState]:
        """Get rounds from a transition function."""
        if transition_function is None:
            return set()
        result: Set[AppState] = set()
        for start, transitions in transition_function.items():
            result.add(start)
            result.update(transitions.values())
        return result

    @classmethod
    def get_all_round_classes(
        cls, include_background_rounds: bool = False
    ) -> Set[AppState]:
        """Get all round classes."""
        full_fn = deepcopy(cls.transition_function)

        if include_background_rounds:
            for app in cls.background_apps:
                if app.type != BackgroundAppType.EVER_RUNNING:
                    transition_fn = cast(
                        AbciAppTransitionFunction, app.transition_function
                    )
                    full_fn.update(transition_fn)

        return cls._get_rounds_from_transition_function(full_fn)

    @property
    def bg_apps_prioritized(self) -> Tuple[List[BackgroundApp], ...]:
        """Get the background apps grouped and prioritized by their types."""
        n_correct_types = len(BackgroundAppType.correct_types())
        grouped_prioritized: Tuple[List, ...] = ([],) * n_correct_types
        for app in self.background_apps:
            # reminder: the values correspond to the priority of the background apps
            for priority in range(n_correct_types):
                if app.type == BackgroundAppType(priority):
                    grouped_prioritized[priority].append(app)

        return grouped_prioritized

    @property
    def last_timestamp(self) -> datetime.datetime:
        """Get last timestamp."""
        if self._last_timestamp is None:
            raise ABCIAppInternalError("last timestamp is None")
        return self._last_timestamp

    def _setup_background(self) -> None:
        """Set up the background rounds."""
        for app in self.background_apps:
            app.setup(self._initial_synchronized_data, self.context)

    def setup(self) -> None:
        """Set up the behaviour."""
        self.schedule_round(self.initial_round_cls)
        self._setup_background()

    def _log_start(self) -> None:
        """Log the entering in the round."""
        self.logger.info(
            f"Entered in the '{self.current_round.round_id}' round for period "
            f"{self.synchronized_data.period_count}"
        )

    def _log_end(self, event: EventType) -> None:
        """Log the exiting from the round."""
        self.logger.info(
            f"'{self.current_round.round_id}' round is done with event: {event}"
        )

    def _extend_previous_rounds_with_current_round(self) -> None:
        self._previous_rounds.append(self.current_round)
        self._current_round_height += 1

    def schedule_round(self, round_cls: AppState) -> None:
        """
        Schedule a round class.

        this means:
        - cancel timeout events belonging to the current round;
        - instantiate the new round class and set it as current round;
        - create new timeout events and schedule them according to the latest
          timestamp.

        :param round_cls: the class of the new round.
        """
        self.logger.debug("scheduling new round: %s", round_cls)
        for entry_id in self._current_timeout_entries:
            self._timeouts.cancel_timeout(entry_id)

        self._current_timeout_entries = []
        next_events = list(self.transition_function.get(round_cls, {}).keys())
        for event in next_events:
            timeout = self.event_to_timeout.get(event, None)
            # if first round, last_timestamp is None.
            # This means we do not schedule timeout events,
            # but we allow timeout events from the initial state
            # in case of concatenation.
            if timeout is not None and self._last_timestamp is not None:
                # last timestamp can be in the past relative to last seen block
                # time if we're scheduling from within update_time
                deadline = self.last_timestamp + datetime.timedelta(0, timeout)
                entry_id = self._timeouts.add_timeout(deadline, event)
                self.logger.info(
                    "scheduling timeout of %s seconds for event %s with deadline %s",
                    timeout,
                    event,
                    deadline,
                )
                self._current_timeout_entries.append(entry_id)

        self._last_round = self._current_round
        self._current_round_cls = round_cls
        self._current_round = round_cls(
            self.synchronized_data,
            self.context,
            (
                self._last_round.payload_class
                if self._last_round is not None
                and self._last_round.payload_class
                != self._current_round_cls.payload_class
                # when transitioning to a round with the same payload type we set None
                # as otherwise it will allow no tx to be submitted
                else None
            ),
        )
        self._log_start()
        self.synchronized_data.db.increment_round_count()  # ROUND_COUNT_DEFAULT is -1

    @property
    def current_round(self) -> AbstractRound:
        """Get the current round."""
        if self._current_round is None:
            raise ValueError("current_round not set!")
        return self._current_round

    @property
    def current_round_id(self) -> Optional[str]:
        """Get the current round id."""
        return self._current_round.round_id if self._current_round else None

    @property
    def current_round_height(self) -> int:
        """Get the current round height."""
        return self._current_round_height

    @property
    def last_round_id(self) -> Optional[str]:
        """Get the last round id."""
        return self._last_round.round_id if self._last_round else None

    @property
    def is_finished(self) -> bool:
        """Check whether the AbciApp execution has finished."""
        return self._current_round is None

    @property
    def latest_result(self) -> Optional[BaseSynchronizedData]:
        """Get the latest result of the round."""
        return None if len(self._round_results) == 0 else self._round_results[-1]

    def cleanup_timeouts(self) -> None:
        """
        Remove all timeouts.

        Note that this is method is meant to be used only when performing recovery.
        Calling it in normal execution will result in unexpected behaviour.
        """
        self._timeouts = Timeouts[EventType]()
        self._current_timeout_entries = []
        self._last_timestamp = None

    def check_transaction(self, transaction: Transaction) -> None:
        """Check a transaction."""

        self.process_transaction(transaction, dry=True)

    def process_transaction(self, transaction: Transaction, dry: bool = False) -> None:
        """
        Process a transaction.

        The background rounds run concurrently with other (normal) rounds.
        First we check if the transaction is meant for a background round,
        if not we forward it to the current round object.

        :param transaction: the transaction.
        :param dry: whether the transaction should only be checked and not processed.
        """

        for app in self.background_apps:
            processed = app.process_transaction(transaction, dry)
            if processed:
                return

        processor = (
            self.current_round.check_transaction
            if dry
            else self.current_round.process_transaction
        )
        processor(transaction)

    def _resolve_bg_transition(
        self, app: BackgroundApp, event: EventType
    ) -> Tuple[bool, Optional[AppState]]:
        """
        Resolve a background app's transition.

        First check whether the event is a special start event.
        If that's the case, proceed with the corresponding background app's transition function,
         regardless of what the current round is.

        :param app: the background app instance.
        :param event: the event for the transition.
        :return: the new app state.
        """

        if (
            app.type in (BackgroundAppType.NORMAL, BackgroundAppType.TERMINATING)
            and event == app.start_event
        ):
            app.transition_function = cast(
                AbciAppTransitionFunction, app.transition_function
            )
            app.round_cls = cast(AppState, app.round_cls)
            next_round_cls = app.transition_function[app.round_cls].get(event, None)
            if next_round_cls is None:  # pragma: nocover
                return True, None

            # we backup the current round so we can return back to normal, in case the end event is received later
            self._transition_backup.round = self._current_round
            self._transition_backup.round_cls = self._current_round_cls
            # we switch the current transition function, with the background app's transition function
            self._transition_backup.transition_function = deepcopy(
                self.transition_function
            )
            self.transition_function = app.transition_function
            self.logger.info(
                f"The {event} event was produced, transitioning to "
                f"`{next_round_cls.auto_round_id()}`."
            )
            return True, next_round_cls

        return False, None

    def _adjust_transition_fn(self, event: EventType) -> None:
        """
        Adjust the transition function if necessary.

        Check whether the event is a special end event.
        If that's the case, reset the transition function back to normal.
        This method is meant to be called after resolving the next round transition, given an event.

        :param event: the emitted event.
        """
        if self._transition_backup.transition_function is None:
            return

        for app in self.background_apps:
            if app.type == BackgroundAppType.NORMAL and event == app.end_event:
                self._current_round = self._transition_backup.round
                self._transition_backup.round = None
                self._current_round_cls = self._transition_backup.round_cls
                self._transition_backup.round_cls = None
                backup_fn = cast(
                    AbciAppTransitionFunction,
                    self._transition_backup.transition_function,
                )
                self.transition_function = deepcopy(backup_fn)
                self._transition_backup.transition_function = None
                self._switched = True
                self.logger.info(
                    f"The {app.end_event} event was produced. Switching back to the normal FSM."
                )

    def _resolve_transition(self, event: EventType) -> Optional[Type[AbstractRound]]:
        """Resolve the transitioning based on the given event."""
        for app in self.background_apps:
            matched, next_round_cls = self._resolve_bg_transition(app, event)
            if matched:
                return next_round_cls

        self._adjust_transition_fn(event)

        current_round_cls = cast(AppState, self._current_round_cls)
        next_round_cls = self.transition_function[current_round_cls].get(event, None)
        if next_round_cls is None:
            return None

        return next_round_cls

    def process_event(
        self, event: EventType, result: Optional[BaseSynchronizedData] = None
    ) -> None:
        """Process a round event."""
        if self._current_round_cls is None:
            self.logger.info(
                f"cannot process event '{event}' as current state is not set"
            )
            return

        next_round_cls = self._resolve_transition(event)
        self._extend_previous_rounds_with_current_round()
        # if there is no result, we duplicate the state since the round was preemptively ended
        result = self.current_round.synchronized_data if result is None else result
        self._round_results.append(result)

        self._log_end(event)
        if next_round_cls is not None:
            self.schedule_round(next_round_cls)
            return

        if self._switched:
            self._switched = False
            return

        self.logger.warning("AbciApp has reached a dead end.")
        self._current_round_cls = None
        self._current_round = None

    def update_time(self, timestamp: datetime.datetime) -> None:
        """
        Observe timestamp from last block.

        :param timestamp: the latest block's timestamp.
        """
        self.logger.info("arrived block with timestamp: %s", timestamp)
        self.logger.info("current AbciApp time: %s", self._last_timestamp)
        self._timeouts.pop_earliest_cancelled_timeouts()

        if self._timeouts.size == 0:
            # if no pending timeouts, then it is safe to
            # move forward the last known timestamp to the
            # latest block's timestamp.
            self.logger.info("no pending timeout, move time forward")
            self._last_timestamp = timestamp
            return

        earliest_deadline, _ = self._timeouts.get_earliest_timeout()
        while earliest_deadline <= timestamp:
            # the earliest deadline is expired. Pop it from the
            # priority queue and process the timeout event.
            expired_deadline, timeout_event = self._timeouts.pop_timeout()
            self.logger.warning(
                "expired deadline %s with event %s at AbciApp time %s",
                expired_deadline,
                timeout_event,
                timestamp,
            )

            # the last timestamp now becomes the expired deadline
            # clearly, it is earlier than the current highest known
            # timestamp that comes from the consensus engine.
            # However, we need it to correctly simulate the timeouts
            # of the next rounds. (for now we set it to timestamp to explore
            # the impact)
            self._last_timestamp = timestamp
            self.logger.info(
                "current AbciApp time after expired deadline: %s", self.last_timestamp
            )

            self.process_event(timeout_event)

            self._timeouts.pop_earliest_cancelled_timeouts()
            if self._timeouts.size == 0:
                break
            earliest_deadline, _ = self._timeouts.get_earliest_timeout()

        # at this point, there is no timeout event left to be triggered,
        # so it is safe to move forward the last known timestamp to the
        # new block's timestamp
        self._last_timestamp = timestamp
        self.logger.debug("final AbciApp time: %s", self._last_timestamp)

    def cleanup(
        self,
        cleanup_history_depth: int,
        cleanup_history_depth_current: Optional[int] = None,
    ) -> None:
        """Clear data."""
        if len(self._round_results) != len(self._previous_rounds):
            raise ABCIAppInternalError("Inconsistent round lengths")  # pragma: nocover
        # we need at least the last round result, and for symmetry we impose the same condition
        # on previous rounds and state.db
        cleanup_history_depth = max(cleanup_history_depth, MIN_HISTORY_DEPTH)
        self._previous_rounds = self._previous_rounds[-cleanup_history_depth:]
        self._round_results = self._round_results[-cleanup_history_depth:]
        self.synchronized_data.db.cleanup(
            cleanup_history_depth, cleanup_history_depth_current
        )

    def cleanup_current_histories(self, cleanup_history_depth_current: int) -> None:
        """Reset the parameter histories for the current entry (period), keeping only the latest values for each parameter."""
        self.synchronized_data.db.cleanup_current_histories(
            cleanup_history_depth_current
        )


class OffenseType(Enum):
    """
    The types of offenses.

    The values of the enum represent the seriousness of the offence.
    Offense types with values >1000 are considered serious.
    See also `is_light_offence` and `is_serious_offence` functions.
    """

    NO_OFFENCE = -1
    VALIDATOR_DOWNTIME = 0
    INVALID_PAYLOAD = 1
    BLACKLISTED = 2
    SUSPECTED = 3
    UNKNOWN = SERIOUS_OFFENCE_ENUM_MIN
    DOUBLE_SIGNING = SERIOUS_OFFENCE_ENUM_MIN + 1
    LIGHT_CLIENT_ATTACK = SERIOUS_OFFENCE_ENUM_MIN + 2


def is_light_offence(offence_type: OffenseType) -> bool:
    """Check if an offence type is light."""
    return 0 <= offence_type.value < SERIOUS_OFFENCE_ENUM_MIN


def is_serious_offence(offence_type: OffenseType) -> bool:
    """Check if an offence type is serious."""
    return offence_type.value >= SERIOUS_OFFENCE_ENUM_MIN


def light_offences() -> Iterator[OffenseType]:
    """Get the light offences."""
    return filter(is_light_offence, OffenseType)


def serious_offences() -> Iterator[OffenseType]:
    """Get the serious offences."""
    return filter(is_serious_offence, OffenseType)


class AvailabilityWindow:
    """
    A cyclic array with a maximum length that holds boolean values.

    When an element is added to the array and the maximum length has been reached,
    the oldest element is removed. Two attributes `num_positive` and `num_negative`
    reflect the number of positive and negative elements in the AvailabilityWindow,
    they are updated every time a new element is added.
    """

    def __init__(self, max_length: int) -> None:
        """
        Initializes the `AvailabilityWindow` instance.

        :param max_length: the maximum length of the cyclic array.
        """
        self._max_length = max_length
        self._window: Deque[bool] = deque(maxlen=max_length)
        self._num_positive = 0
        self._num_negative = 0

    def __eq__(self, other: Any) -> bool:
        """Compare `AvailabilityWindow` objects."""
        if isinstance(other, AvailabilityWindow):
            return self.to_dict() == other.to_dict()
        return False

    def has_bad_availability_rate(self, threshold: float = 0.95) -> bool:
        """Whether the agent on which the window belongs to has a bad availability rate or not."""
        return self._num_positive >= ceil(self._max_length * threshold)

    def _update_counters(self, positive: bool, removal: bool = False) -> None:
        """Updates the `num_positive` and `num_negative` counters."""
        update_amount = -1 if removal else 1

        if positive:
            self._num_positive += update_amount
        else:
            self._num_negative += update_amount

    def add(self, value: bool) -> None:
        """
        Adds a new boolean value to the cyclic array.

        If the maximum length has been reached, the oldest element is removed.

        :param value: The boolean value to add to the cyclic array.
        """
        if len(self._window) == self._max_length and self._max_length > 0:
            # we have filled the window, we need to pop the oldest element
            # and update the score accordingly
            oldest_value = self._window.popleft()
            self._update_counters(oldest_value, removal=True)

        self._window.append(value)
        self._update_counters(value)

    def to_dict(self) -> Dict[str, int]:
        """Returns a dictionary representation of the `AvailabilityWindow` instance."""
        return {
            "max_length": self._max_length,
            # Please note that the value cannot be represented if the max length of the availability window is > 14_285
            "array": int("".join(str(int(flag)) for flag in self._window), base=2)
            if len(self._window)
            else 0,
            "num_positive": self._num_positive,
            "num_negative": self._num_negative,
        }

    @staticmethod
    def _validate_key(
        data: Dict[str, int], key: str, validator: Callable[[int], bool]
    ) -> None:
        """Validate the given key in the data."""
        value = data.get(key, None)
        if value is None:
            raise ValueError(f"Missing required key: {key}.")

        if not isinstance(value, int):
            raise ValueError(f"{key} must be of type int.")

        if not validator(value):
            raise ValueError(f"{key} has invalid value {value}.")

    @staticmethod
    def _validate(data: Dict[str, int]) -> None:
        """Check if the input can be properly mapped to the class attributes."""
        if not isinstance(data, dict):
            raise TypeError(f"Expected dict, got {type(data)}")

        attribute_to_validator = {
            "max_length": lambda x: x > 0,
            "array": lambda x: 0 <= x < 2 ** data["max_length"],
            "num_positive": lambda x: x >= 0,
            "num_negative": lambda x: x >= 0,
        }

        errors = []
        for attribute, validator in attribute_to_validator.items():
            try:
                AvailabilityWindow._validate_key(data, attribute, validator)
            except ValueError as e:
                errors.append(str(e))

        if errors:
            raise ValueError("Invalid input:\n" + "\n".join(errors))

    @classmethod
    def from_dict(cls, data: Dict[str, int]) -> "AvailabilityWindow":
        """Initializes an `AvailabilityWindow` instance from a dictionary."""
        cls._validate(data)

        # convert the serialized array to a binary string
        binary_number = bin(data["array"])[2:]
        # convert each character in the binary string to a flag
        flags = (bool(int(digit)) for digit in binary_number)

        instance = cls(max_length=data["max_length"])
        instance._window.extend(flags)
        instance._num_positive = data["num_positive"]
        instance._num_negative = data["num_negative"]
        return instance


@dataclass
class OffenceStatus:
    """A class that holds information about offence status for an agent."""

    validator_downtime: AvailabilityWindow = field(
        default_factory=lambda: AvailabilityWindow(NUMBER_OF_BLOCKS_TRACKED)
    )
    invalid_payload: AvailabilityWindow = field(
        default_factory=lambda: AvailabilityWindow(NUMBER_OF_ROUNDS_TRACKED)
    )
    blacklisted: AvailabilityWindow = field(
        default_factory=lambda: AvailabilityWindow(NUMBER_OF_ROUNDS_TRACKED)
    )
    suspected: AvailabilityWindow = field(
        default_factory=lambda: AvailabilityWindow(NUMBER_OF_ROUNDS_TRACKED)
    )
    num_unknown_offenses: int = 0
    num_double_signed: int = 0
    num_light_client_attack: int = 0

    def slash_amount(self, light_unit_amount: int, serious_unit_amount: int) -> int:
        """Get the slash amount of the current status."""
        offence_types = []

        if self.validator_downtime.has_bad_availability_rate():
            offence_types.append(OffenseType.VALIDATOR_DOWNTIME)
        if self.invalid_payload.has_bad_availability_rate():
            offence_types.append(OffenseType.INVALID_PAYLOAD)
        if self.blacklisted.has_bad_availability_rate():
            offence_types.append(OffenseType.BLACKLISTED)
        if self.suspected.has_bad_availability_rate():
            offence_types.append(OffenseType.SUSPECTED)
        offence_types.extend([OffenseType.UNKNOWN] * self.num_unknown_offenses)
        offence_types.extend([OffenseType.UNKNOWN] * self.num_double_signed)
        offence_types.extend([OffenseType.UNKNOWN] * self.num_light_client_attack)

        light_multiplier = 0
        serious_multiplier = 0
        for offence_type in offence_types:
            light_multiplier += bool(is_light_offence(offence_type))
            serious_multiplier += bool(is_serious_offence(offence_type))

        return (
            light_multiplier * light_unit_amount
            + serious_multiplier * serious_unit_amount
        )


class OffenseStatusEncoder(json.JSONEncoder):
    """A custom JSON encoder for the offence status dictionary."""

    def default(self, o: Any) -> Any:
        """The default JSON encoder."""
        if is_dataclass(o):
            return asdict(o)
        if isinstance(o, AvailabilityWindow):
            return o.to_dict()
        return super().default(o)


class OffenseStatusDecoder(json.JSONDecoder):
    """A custom JSON decoder for the offence status dictionary."""

    def __init__(self, *args: Any, **kwargs: Any) -> None:
        """Initialize the custom JSON decoder."""
        super().__init__(object_hook=self.hook, *args, **kwargs)

    @staticmethod
    def hook(
        data: Dict[str, Any]
    ) -> Union[AvailabilityWindow, OffenceStatus, Dict[str, OffenceStatus]]:
        """Perform the custom decoding."""
        # if this is an `AvailabilityWindow`
        window_attributes = sorted(AvailabilityWindow(0).to_dict().keys())
        if window_attributes == sorted(data.keys()):
            return AvailabilityWindow.from_dict(data)

        # if this is an `OffenceStatus`
        status_attributes = OffenceStatus.__annotations__.keys()
        if sorted(status_attributes) == sorted(data.keys()):
            return OffenceStatus(**data)

        return data


@dataclass(frozen=True, eq=True)
class PendingOffense:
    """A dataclass to represent offences that need to be addressed."""

    accused_agent_address: str
    round_count: int
    offense_type: OffenseType
    last_transition_timestamp: float
    time_to_live: float

    def __post_init__(self) -> None:
        """Post initialization for offence type conversion in case it is given as an `int`."""
        if isinstance(self.offense_type, int):
            super().__setattr__("offense_type", OffenseType(self.offense_type))


class SlashingNotConfiguredError(Exception):
    """Custom exception raised when slashing configuration is requested but is not available."""


DEFAULT_PENDING_OFFENCE_TTL = 2 * 60 * 60  # 1 hour


class RoundSequence:  # pylint: disable=too-many-instance-attributes
    """
    This class represents a sequence of rounds

    It is a generic class that keeps track of the current round
    of the consensus period. It receives 'deliver_tx' requests
    from the ABCI handlers and forwards them to the current
    active round instance, which implements the ABCI app logic.
    It also schedules the next round (if any) whenever a round terminates.
    """

    class _BlockConstructionState(Enum):
        """
        Phases of an ABCI-based block construction.

        WAITING_FOR_BEGIN_BLOCK: the app is ready to accept
            "begin_block" requests from the consensus engine node.
            Then, it transitions into the 'WAITING_FOR_DELIVER_TX' phase.
        WAITING_FOR_DELIVER_TX: the app is building the block
            by accepting "deliver_tx" requests, and waits
            until the "end_block" request.
            Then, it transitions into the 'WAITING_FOR_COMMIT' phase.
        WAITING_FOR_COMMIT: the app finished the construction
            of the block, but it is waiting for the "commit"
            request from the consensus engine node.
            Then, it transitions into the 'WAITING_FOR_BEGIN_BLOCK' phase.
        """

        WAITING_FOR_BEGIN_BLOCK = "waiting_for_begin_block"
        WAITING_FOR_DELIVER_TX = "waiting_for_deliver_tx"
        WAITING_FOR_COMMIT = "waiting_for_commit"

    def __init__(self, context: SkillContext, abci_app_cls: Type[AbciApp]):
        """Initialize the round."""
        self._blockchain = Blockchain()
        self._syncing_up = True
        self._context = context
        self._block_construction_phase = (
            RoundSequence._BlockConstructionState.WAITING_FOR_BEGIN_BLOCK
        )

        self._block_builder = BlockBuilder()
        self._abci_app_cls = abci_app_cls
        self._abci_app: Optional[AbciApp] = None
        self._last_round_transition_timestamp: Optional[datetime.datetime] = None
        self._last_round_transition_height = 0
        self._last_round_transition_root_hash = b""
        self._last_round_transition_tm_height: Optional[int] = None
        self._tm_height: Optional[int] = None
        self._block_stall_deadline: Optional[datetime.datetime] = None
        self._terminating_round_called: bool = False
        # a mapping of the validators' addresses to their agent addresses
        # we create a mapping to avoid calculating the agent address from the validator address every time we need it
        # since this is an operation that will be performed every time we want to create an offence
        self._validator_to_agent: Dict[str, str] = {}
        # a mapping of the agents' addresses to their offence status
        self._offence_status: Dict[str, OffenceStatus] = {}
        self._slashing_enabled = False
        self.pending_offences: Set[PendingOffense] = set()

    def enable_slashing(self) -> None:
        """Enable slashing."""
        self._slashing_enabled = True

    @property
    def validator_to_agent(self) -> Dict[str, str]:
        """Get the mapping of the validators' addresses to their agent addresses."""
        if self._validator_to_agent:
            return self._validator_to_agent
        raise SlashingNotConfiguredError(
            "The mapping of the validators' addresses to their agent addresses has not been set."
        )

    @validator_to_agent.setter
    def validator_to_agent(self, validator_to_agent: Dict[str, str]) -> None:
        """Set the mapping of the validators' addresses to their agent addresses."""
        if self._validator_to_agent:
            raise ValueError(
                "The mapping of the validators' addresses to their agent addresses can only be set once. "
                f"Attempted to set with {validator_to_agent} but it has content already: {self._validator_to_agent}."
            )
        self._validator_to_agent = validator_to_agent

    @property
    def offence_status(self) -> Dict[str, OffenceStatus]:
        """Get the mapping of the agents' addresses to their offence status."""
        if self._offence_status:
            return self._offence_status
        raise SlashingNotConfiguredError(  # pragma: nocover
            "The mapping of the agents' addresses to their offence status has not been set."
        )

    @offence_status.setter
    def offence_status(self, offence_status: Dict[str, OffenceStatus]) -> None:
        """Set the mapping of the agents' addresses to their offence status."""
        self.abci_app.logger.debug(f"Setting offence status to: {offence_status}")
        self._offence_status = offence_status
        self.store_offence_status()

    def add_pending_offence(self, pending_offence: PendingOffense) -> None:
        """
        Add a pending offence to the set of pending offences.

        Pending offences are offences that have been detected, but not yet agreed upon by the consensus.
        A pending offence is removed from the set of pending offences and added to the OffenceStatus of a validator
        when the majority of the agents agree on it.

        :param pending_offence: the pending offence to add
        :return: None
        """
        self.pending_offences.add(pending_offence)

    def sync_db_and_slashing(self, serialized_db_state: str) -> None:
        """Sync the database and the slashing configuration."""
        self.abci_app.synchronized_data.db.sync(serialized_db_state)
        offence_status = self.latest_synchronized_data.slashing_config
        if offence_status:
            # deserialize the offence status and load it to memory
            self.offence_status = json.loads(
                offence_status,
                cls=OffenseStatusDecoder,
            )

    def serialized_offence_status(self) -> str:
        """Serialize the offence status."""
        return json.dumps(self.offence_status, cls=OffenseStatusEncoder, sort_keys=True)

    def store_offence_status(self) -> None:
        """Store the serialized offence status."""
        encoded_status = self.serialized_offence_status()
        self.latest_synchronized_data.slashing_config = encoded_status
        self.abci_app.logger.debug(f"Updated db with: {encoded_status}")
        self.abci_app.logger.debug(f"App hash now is: {self.root_hash.hex()}")

    def get_agent_address(self, validator: Validator) -> str:
        """Get corresponding agent address from a `Validator` instance."""
        validator_address = validator.address.hex().upper()

        try:
            return self.validator_to_agent[validator_address]
        except KeyError as exc:
            raise ValueError(
                f"Requested agent address for an unknown validator address {validator_address}. "
                f"Available validators are: {self.validator_to_agent.keys()}"
            ) from exc

    def setup(self, *args: Any, **kwargs: Any) -> None:
        """
        Set up the round sequence.

        :param args: the arguments to pass to the round constructor.
        :param kwargs: the keyword-arguments to pass to the round constructor.
        """
        kwargs["context"] = self._context
        self._abci_app = self._abci_app_cls(*args, **kwargs)
        self._abci_app.setup()

    def start_sync(
        self,
    ) -> None:  # pragma: nocover
        """
        Set `_syncing_up` flag to true.

        if the _syncing_up flag is set to true, the `async_act` method won't be executed. For more details refer to
        https://github.com/valory-xyz/open-autonomy/issues/247#issuecomment-1012268656
        """
        self._syncing_up = True

    def end_sync(
        self,
    ) -> None:
        """Set `_syncing_up` flag to false."""
        self._syncing_up = False

    @property
    def syncing_up(
        self,
    ) -> bool:
        """Return if the app is in sync mode."""
        return self._syncing_up

    @property
    def abci_app(self) -> AbciApp:
        """Get the AbciApp."""
        if self._abci_app is None:
            raise ABCIAppInternalError("AbciApp not set")  # pragma: nocover
        return self._abci_app

    @property
    def blockchain(self) -> Blockchain:
        """Get the Blockchain instance."""
        return self._blockchain

    @blockchain.setter
    def blockchain(self, _blockchain: Blockchain) -> None:
        """Get the Blockchain instance."""
        self._blockchain = _blockchain

    @property
    def height(self) -> int:
        """Get the height."""
        return self._blockchain.height

    @property
    def is_finished(self) -> bool:
        """Check if a round sequence has finished."""
        return self.abci_app.is_finished

    def check_is_finished(self) -> None:
        """Check if a round sequence has finished."""
        if self.is_finished:
            raise ValueError(
                "round sequence is finished, cannot accept new transactions"
            )

    @property
    def current_round(self) -> AbstractRound:
        """Get current round."""
        return self.abci_app.current_round

    @property
    def current_round_id(self) -> Optional[str]:
        """Get the current round id."""
        return self.abci_app.current_round_id

    @property
    def current_round_height(self) -> int:
        """Get the current round height."""
        return self.abci_app.current_round_height

    @property
    def last_round_id(self) -> Optional[str]:
        """Get the last round id."""
        return self.abci_app.last_round_id

    @property
    def last_timestamp(self) -> datetime.datetime:
        """Get the last timestamp."""
        last_timestamp = (
            self._blockchain.blocks[-1].timestamp
            if self._blockchain.length != 0
            else None
        )
        if last_timestamp is None:
            raise ABCIAppInternalError("last timestamp is None")
        return last_timestamp

    @property
    def last_round_transition_timestamp(
        self,
    ) -> datetime.datetime:
        """Returns the timestamp for last round transition."""
        if self._last_round_transition_timestamp is None:
            raise ValueError(
                "Trying to access `last_round_transition_timestamp` while no transition has been completed yet."
            )

        return self._last_round_transition_timestamp

    @property
    def last_round_transition_height(
        self,
    ) -> int:
        """Returns the height for last round transition."""
        if self._last_round_transition_height == 0:
            raise ValueError(
                "Trying to access `last_round_transition_height` while no transition has been completed yet."
            )

        return self._last_round_transition_height

    @property
    def last_round_transition_root_hash(
        self,
    ) -> bytes:
        """Returns the root hash for last round transition."""
        if self._last_round_transition_root_hash == b"":
            # if called for the first chain initialization, return the hash resulting from the initial abci app's state
            return self.root_hash
        return self._last_round_transition_root_hash

    @property
    def last_round_transition_tm_height(self) -> int:
        """Returns the Tendermint height for last round transition."""
        if self._last_round_transition_tm_height is None:
            raise ValueError(
                "Trying to access Tendermint's last round transition height before any `end_block` calls."
            )
        return self._last_round_transition_tm_height

    @property
    def latest_synchronized_data(self) -> BaseSynchronizedData:
        """Get the latest synchronized_data."""
        return self.abci_app.synchronized_data

    @property
    def root_hash(self) -> bytes:
        """
        Get the Merkle root hash of the application state.

        This is going to be the database's hash.
        In this way, the app hash will be reflecting our application's state,
        and will guarantee that all the agents on the chain apply the changes of the arriving blocks in the same way.

        :return: the root hash to be included as the Header.AppHash in the next block.
        """
        return self.abci_app.synchronized_data.db.hash()

    @property
    def tm_height(self) -> int:
        """Get Tendermint's current height."""
        if self._tm_height is None:
            raise ValueError(
                "Trying to access Tendermint's current height before any `end_block` calls."
            )
        return self._tm_height

    @tm_height.setter
    def tm_height(self, _tm_height: int) -> None:
        """Set Tendermint's current height."""
        self._tm_height = _tm_height

    @property
    def block_stall_deadline_expired(self) -> bool:
        """Get if the deadline for not having received any begin block requests from the Tendermint node has expired."""
        if self._block_stall_deadline is None:
            return False
        return datetime.datetime.now() > self._block_stall_deadline

    def set_block_stall_deadline(self) -> None:
        """Use the local time of the agent and a predefined tolerance, to specify the expiration of the deadline."""
        self._block_stall_deadline = datetime.datetime.now() + datetime.timedelta(
            seconds=BLOCKS_STALL_TOLERANCE
        )

    def init_chain(self, initial_height: int) -> None:
        """Init chain."""
        # reduce `initial_height` by 1 to get block count offset as per Tendermint protocol
        self._blockchain = Blockchain(initial_height - 1)

    def _track_offences(
        self, evidences: Evidences, last_commit_info: LastCommitInfo
    ) -> None:
        """Track offences if there are any."""
        for vote_info in last_commit_info.votes:
            agent_address = self.get_agent_address(vote_info.validator)
            was_down = not vote_info.signed_last_block
            self.offence_status[agent_address].validator_downtime.add(was_down)

        for byzantine_validator in evidences.byzantine_validators:
            agent_address = self.get_agent_address(byzantine_validator.validator)
            evidence_type = byzantine_validator.evidence_type
            self.offence_status[agent_address].num_unknown_offenses += bool(
                evidence_type == EvidenceType.UNKNOWN
            )
            self.offence_status[agent_address].num_double_signed += bool(
                evidence_type == EvidenceType.DUPLICATE_VOTE
            )
            self.offence_status[agent_address].num_light_client_attack += bool(
                evidence_type == EvidenceType.LIGHT_CLIENT_ATTACK
            )

    def _handle_slashing_not_configured(self, exc: SlashingNotConfiguredError) -> None:
        """Handle a `SlashingNotConfiguredError`."""
        # In the current slashing implementation, we do not track offences before setting the slashing
        # configuration, i.e., before successfully sharing the tm configuration via ACN on registration.
        # That is because we cannot slash an agent if we do not map their validator address to their agent address.
        # Checking the number of participants will allow us to identify whether the registration round has finished,
        # and therefore expect that the slashing configuration has been set if ACN registration is enabled.
        if self.abci_app.synchronized_data.nb_participants:
            _logger.error(
                f"{exc} This error may occur when the ACN registration has not been successfully performed. "
                "Have you set the `share_tm_config_on_startup` flag to `true` in the configuration?"
            )
            self._slashing_enabled = False
            _logger.warning("Slashing has been disabled!")

    def _try_track_offences(
        self, evidences: Evidences, last_commit_info: LastCommitInfo
    ) -> None:
        """Try to track the offences. If an error occurs, log it, disable slashing, and warn about the latter."""
        try:
            if self._slashing_enabled:
                # only track offences if the first round has finished
                # we avoid tracking offences in the first round
                # because we do not have the slashing configuration synced yet
                self._track_offences(evidences, last_commit_info)
        except SlashingNotConfiguredError as exc:
            self._handle_slashing_not_configured(exc)

    def begin_block(
        self,
        header: Header,
        evidences: Evidences,
        last_commit_info: LastCommitInfo,
    ) -> None:
        """Begin block."""
        if self.is_finished:
            raise ABCIAppInternalError(
                "round sequence is finished, cannot accept new blocks"
            )
        if (
            self._block_construction_phase
            != RoundSequence._BlockConstructionState.WAITING_FOR_BEGIN_BLOCK
        ):
            raise ABCIAppInternalError(
                f"cannot accept a 'begin_block' request. Current phase={self._block_construction_phase}"
            )

        # From now on, the ABCI app waits for 'deliver_tx' requests, until 'end_block' is received
        self._block_construction_phase = (
            RoundSequence._BlockConstructionState.WAITING_FOR_DELIVER_TX
        )
        self._block_builder.reset()
        self._block_builder.header = header
        self.abci_app.update_time(header.timestamp)
        self.set_block_stall_deadline()
        _logger.info(
            "Created a new local deadline for the next `begin_block` request from the Tendermint node: "
            f"{self._block_stall_deadline}"
        )
        self._try_track_offences(evidences, last_commit_info)

    def deliver_tx(self, transaction: Transaction) -> None:
        """
        Deliver a transaction.

        Appends the transaction to build the block on 'end_block' later.
        :param transaction: the transaction.
        :raises:  an Error otherwise.
        """
        if (
            self._block_construction_phase
            != RoundSequence._BlockConstructionState.WAITING_FOR_DELIVER_TX
        ):
            raise ABCIAppInternalError(
                f"cannot accept a 'deliver_tx' request. Current phase={self._block_construction_phase}"
            )

        self.abci_app.check_transaction(transaction)
        self.abci_app.process_transaction(transaction)
        self._block_builder.add_transaction(transaction)

    def end_block(self) -> None:
        """Process the 'end_block' request."""
        if (
            self._block_construction_phase
            != RoundSequence._BlockConstructionState.WAITING_FOR_DELIVER_TX
        ):
            raise ABCIAppInternalError(
                f"cannot accept a 'end_block' request. Current phase={self._block_construction_phase}"
            )
        # The ABCI app waits for the commit
        self._block_construction_phase = (
            RoundSequence._BlockConstructionState.WAITING_FOR_COMMIT
        )

    def commit(self) -> None:
        """Process the 'commit' request."""
        if (
            self._block_construction_phase
            != RoundSequence._BlockConstructionState.WAITING_FOR_COMMIT
        ):
            raise ABCIAppInternalError(
                f"cannot accept a 'commit' request. Current phase={self._block_construction_phase}"
            )
        block = self._block_builder.get_block()
        try:
            if self._blockchain.is_init:
                # There are occasions where we wait for an init_chain() before accepting blocks.
                # This can happen during hard reset, where we might've reset the local blockchain,
                # But are still receiving requests from the not yet reset tendermint node.
                # We only process blocks on an initialized local blockchain.
                # The local blockchain gets initialized upon receiving an init_chain request from
                # the tendermint node. In cases where we don't want to wait for the init_chain req,
                # one can create a Blockchain instance with `is_init=True`, i.e. the default args.
                self._blockchain.add_block(block)
                self._update_round()
            else:
                logging.warning(
                    f"Received block with height {block.header.height} before the blockchain was initialized."
                )
            # The ABCI app now waits again for the next block
            self._block_construction_phase = (
                RoundSequence._BlockConstructionState.WAITING_FOR_BEGIN_BLOCK
            )
        except AddBlockError as exception:
            raise exception

    def reset_blockchain(self, is_replay: bool = False, is_init: bool = False) -> None:
        """
        Reset blockchain after tendermint reset.

        :param is_replay: whether we are resetting the blockchain while replaying blocks.
        :param is_init: whether to process blocks before receiving an init_chain req from tendermint.
        """
        if is_replay:
            self._block_construction_phase = (
                RoundSequence._BlockConstructionState.WAITING_FOR_BEGIN_BLOCK
            )
        self._blockchain = Blockchain(is_init=is_init)

    def _get_round_result(
        self,
    ) -> Optional[Tuple[BaseSynchronizedData, Any]]:
        """
        Get the round's result.

        Give priority to:
            1. terminating bg rounds
            2. ever running bg rounds
            3. normal bg rounds
            4. normal rounds

        :return: the round's result.
        """
        for prioritized_group in self.abci_app.bg_apps_prioritized:
            for app in prioritized_group:
                result = app.background_round.end_block()
                if (
                    result is None
                    or app.type == BackgroundAppType.TERMINATING
                    and self._terminating_round_called
                ):
                    continue
                if (
                    app.type == BackgroundAppType.TERMINATING
                    and not self._terminating_round_called
                ):
                    self._terminating_round_called = True
                return result
        return self.abci_app.current_round.end_block()

    def _update_round(self) -> None:
        """
        Update a round.

        Check whether the round has finished. If so, get the new round and set it as the current round.
        If a termination app's round has returned a result, then the other apps' rounds are ignored.
        """
        result = self._get_round_result()

        if result is None:
            # neither the background rounds, nor the current round returned, so no update needs to be made
            return

        if self._slashing_enabled:
            self.store_offence_status()

        self._last_round_transition_timestamp = self._blockchain.last_block.timestamp
        self._last_round_transition_height = self.height
        self._last_round_transition_root_hash = self.root_hash
        self._last_round_transition_tm_height = self.tm_height

        round_result, event = result
        _logger.debug(
            f"updating round, current_round {self.current_round.round_id}, event: {event}, "
            f"round result {round_result}"
        )
        self.abci_app.process_event(event, result=round_result)

    def _reset_to_default_params(self) -> None:
        """Resets the instance params to their default value."""
        self._last_round_transition_timestamp = None
        self._last_round_transition_height = 0
        self._last_round_transition_root_hash = b""
        self._last_round_transition_tm_height = None
        self._tm_height = None
        self._slashing_enabled = False
        self.pending_offences = set()

    def reset_state(
        self,
        restart_from_round: str,
        round_count: int,
        serialized_db_state: Optional[str] = None,
    ) -> None:
        """
        This method resets the state of RoundSequence to the beginning of the period.

        Note: This is intended to be used for agent <-> tendermint communication recovery only!

        :param restart_from_round: from which round to restart the abci.
         This round should be the first round in the last period.
        :param round_count: the round count at the beginning of the period -1.
        :param serialized_db_state: the state of the database at the beginning of the period.
         If provided, the database will be reset to this state.
        """
        self._reset_to_default_params()
        self.abci_app.synchronized_data.db.round_count = round_count
        if serialized_db_state is not None:
            self.sync_db_and_slashing(serialized_db_state)
            # Furthermore, that hash is then in turn used as the init hash when the tm network is reset.
            self._last_round_transition_root_hash = self.root_hash

        self.abci_app.cleanup_timeouts()
        round_id_to_cls = {
            cls.auto_round_id(): cls for cls in self.abci_app.transition_function
        }
        restart_from_round_cls = round_id_to_cls.get(restart_from_round, None)
        if restart_from_round_cls is None:
            raise ABCIAppInternalError(
                "Cannot reset state. The Tendermint recovery parameters are incorrect. "
                "Did you update the `restart_from_round` with an incorrect round id? "
                f"Found {restart_from_round}, but the app's transition function has the following round ids: "
                f"{set(round_id_to_cls.keys())}."
            )
        self.abci_app.schedule_round(restart_from_round_cls)


@dataclass(frozen=True)
class PendingOffencesPayload(BaseTxPayload):
    """Represent a transaction payload for pending offences."""

    accused_agent_address: str
    offense_round: int
    offense_type_value: int
    last_transition_timestamp: float
    time_to_live: float


class PendingOffencesRound(CollectSameUntilThresholdRound):
    """Defines the pending offences background round, which runs concurrently with other rounds to sync the offences."""

    payload_class = PendingOffencesPayload
    synchronized_data_class = BaseSynchronizedData

    def __init__(self, *args: Any, **kwargs: Any) -> None:
        """Initialize the `PendingOffencesRound`."""
        super().__init__(*args, **kwargs)
        self._latest_round_processed = -1

    @property
    def offence_status(self) -> Dict[str, OffenceStatus]:
        """Get the offence status from the round sequence."""
        return self.context.state.round_sequence.offence_status

    def end_block(self) -> None:
        """
        Process the end of the block for the pending offences background round.

        It is important to note that this is a non-standard type of round, meaning it does not emit any events.
        Instead, it continuously runs in the background.
        The objective of this round is to consistently monitor the received pending offences
        and achieve a consensus among the agents.
        """
        if not self.threshold_reached:
            return

        offence = PendingOffense(*self.most_voted_payload_values)

        # an offence should only be tracked once, not every time a payload is processed after the threshold is reached
        if self._latest_round_processed == offence.round_count:
            return

        # add synchronized offence to the offence status
        # only `INVALID_PAYLOAD` offence types are supported at the moment as pending offences:
        # https://github.com/valory-xyz/open-autonomy/blob/6831d6ebaf10ea8e3e04624b694c7f59a6d05bb4/packages/valory/skills/abstract_round_abci/handlers.py#L215-L222  # noqa
        invalid = offence.offense_type == OffenseType.INVALID_PAYLOAD
        self.offence_status[offence.accused_agent_address].invalid_payload.add(invalid)
        self._latest_round_processed = offence.round_count<|MERGE_RESOLUTION|>--- conflicted
+++ resolved
@@ -90,12 +90,9 @@
 VALUE_NOT_PROVIDED = object()
 # tolerance in seconds for new blocks not having arrived yet
 BLOCKS_STALL_TOLERANCE = 60
-<<<<<<< HEAD
 SERIOUS_OFFENCE_ENUM_MIN = 1000
 NUMBER_OF_BLOCKS_TRACKED = 10_000
 NUMBER_OF_ROUNDS_TRACKED = 50
-=======
->>>>>>> b506f28c
 
 EventType = TypeVar("EventType")
 
