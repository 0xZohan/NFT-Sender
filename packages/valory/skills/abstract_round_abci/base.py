# -*- coding: utf-8 -*-
# ------------------------------------------------------------------------------
#
#   Copyright 2021-2022 Valory AG
#
#   Licensed under the Apache License, Version 2.0 (the "License");
#   you may not use this file except in compliance with the License.
#   You may obtain a copy of the License at
#
#       http://www.apache.org/licenses/LICENSE-2.0
#
#   Unless required by applicable law or agreed to in writing, software
#   distributed under the License is distributed on an "AS IS" BASIS,
#   WITHOUT WARRANTIES OR CONDITIONS OF ANY KIND, either express or implied.
#   See the License for the specific language governing permissions and
#   limitations under the License.
#
# ------------------------------------------------------------------------------

"""This module contains the base classes for the models classes of the skill."""
import datetime
import heapq
import itertools
import logging
import re
import sys
import textwrap
import uuid
from abc import ABC, ABCMeta, abstractmethod
from collections import Counter
from copy import copy, deepcopy
from dataclasses import dataclass, field
from enum import Enum
from math import ceil
from typing import (
    Any,
    Dict,
    FrozenSet,
    Generic,
    List,
    Mapping,
    Optional,
    Sequence,
    Set,
    Tuple,
    Type,
    TypeVar,
    cast,
)

from aea.crypto.ledger_apis import LedgerApis
from aea.exceptions import enforce

from packages.valory.connections.abci.connection import MAX_READ_IN_BYTES
from packages.valory.connections.ledger.connection import (
    PUBLIC_ID as LEDGER_CONNECTION_PUBLIC_ID,
)
from packages.valory.protocols.abci.custom_types import Header
from packages.valory.skills.abstract_round_abci.serializer import (
    DictProtobufStructSerializer,
)


_logger = logging.getLogger("aea.packages.valory.skills.abstract_round_abci.base")

OK_CODE = 0
ERROR_CODE = 1
LEDGER_API_ADDRESS = str(LEDGER_CONNECTION_PUBLIC_ID)
ROUND_COUNT_DEFAULT = -1
RESET_INDEX_DEFAULT = -1
MIN_HISTORY_DEPTH = 1
ADDRESS_LENGTH = 42
MAX_INT_256 = 2 ** 256 - 1
RESET_COUNT_START = 0
VALUE_NOT_PROVIDED = object()
# tolerance in seconds for new blocks not having arrived yet
BLOCKS_STALL_TOLERANCE = 60

EventType = TypeVar("EventType")
TransactionType = TypeVar("TransactionType")


def get_name(prop: Any) -> str:
    """Get the name of a property."""
    if not (isinstance(prop, property) and hasattr(prop, "fget")):
        raise ValueError(f"{prop} is not a property")
    if prop.fget is None:
        raise ValueError(f"fget of {prop} is None")  # pragma: nocover
    return prop.fget.__name__


def consensus_threshold(n: int) -> int:  # pylint: disable=invalid-name
    """
    Get consensus threshold.

    :param n: the number of participants
    :return: the consensus threshold
    """
    return ceil((2 * n + 1) / 3)


class ABCIAppException(Exception):
    """A parent class for all exceptions related to the ABCIApp."""


class SignatureNotValidError(ABCIAppException):
    """Error raised when a signature is invalid."""


class AddBlockError(ABCIAppException):
    """Exception raised when a block addition is not valid."""


class ABCIAppInternalError(ABCIAppException):
    """Internal error due to a bad implementation of the ABCIApp."""

    def __init__(self, message: str, *args: Any) -> None:
        """Initialize the error object."""
        super().__init__("internal error: " + message, *args)


class TransactionTypeNotRecognizedError(ABCIAppException):
    """Error raised when a transaction type is not recognized."""


class TransactionNotValidError(ABCIAppException):
    """Error raised when a transaction is not valid."""


class LateArrivingTransaction(ABCIAppException):
    """Error raised when the transaction belongs to previous round."""


class _MetaPayload(ABCMeta):
    """
    Payload metaclass.

    The purpose of this metaclass is to remember the association
    between the type of payload and the payload class to build it.
    This is necessary to recover the right payload class to instantiate
    at decoding time.

    Each class that has this class as metaclass must have a class
    attribute 'transaction_type', which for simplicity is required
    to be convertible to string, for serialization purposes.
    """

    transaction_type_to_payload_cls: Dict[str, Type["BaseTxPayload"]] = {}

    def __new__(mcs, name: str, bases: Tuple, namespace: Dict, **kwargs: Any) -> Type:  # type: ignore
        """Create a new class object."""
        new_cls = super().__new__(mcs, name, bases, namespace, **kwargs)

        if ABC in bases:
            # abstract class, return
            return new_cls
        if not issubclass(new_cls, BaseTxPayload):
            raise ValueError(  # pragma: no cover
                f"class {name} must inherit from {BaseTxPayload.__name__}"
            )
        new_cls = cast(Type[BaseTxPayload], new_cls)

        transaction_type = str(mcs._get_field(new_cls, "transaction_type"))
        mcs._validate_transaction_type(transaction_type, new_cls)
        # remember association from transaction type to payload class
        mcs.transaction_type_to_payload_cls[transaction_type] = new_cls

        return new_cls

    @classmethod
    def _validate_transaction_type(
        mcs, transaction_type: str, new_payload_cls: Type["BaseTxPayload"]
    ) -> None:
        """Check that a transaction type is not already associated to a concrete payload class."""
        if transaction_type in mcs.transaction_type_to_payload_cls:
            previous_payload_cls = mcs.transaction_type_to_payload_cls[transaction_type]
            if new_payload_cls.__name__ != previous_payload_cls.__name__:
                raise ValueError(
                    f"transaction type with name {transaction_type} already "
                    f"used by class {previous_payload_cls}, and cannot be "
                    f"used by class {new_payload_cls} "
                )

    @classmethod
    def _get_field(mcs, cls: Type, field_name: str) -> Any:
        """Get a field from a class if present, otherwise raise error."""
        if not hasattr(cls, field_name) or getattr(cls, field_name) is None:
            raise ValueError(f"class {cls} must set '{field_name}' class field")
        return getattr(cls, field_name)


class BaseTxPayload(ABC, metaclass=_MetaPayload):
    """This class represents a base class for transaction payload classes."""

    transaction_type: Any

    def __init__(
        self,
        sender: str,
        id_: Optional[str] = None,
        round_count: int = ROUND_COUNT_DEFAULT,
    ) -> None:
        """
        Initialize a transaction payload.

        :param sender: the sender (Ethereum) address
        :param id_: the id of the transaction
        :param round_count: the count of the round in which the payload was sent
        """
        self.id_ = uuid.uuid4().hex if id_ is None else id_
        self._round_count = round_count
        self._sender = sender

    @property
    def sender(self) -> str:
        """Get the sender."""
        return self._sender

    @property
    def round_count(self) -> int:
        """Get the round count."""
        return self._round_count

    @round_count.setter
    def round_count(self, round_count: int) -> None:
        """Set the round count."""
        self._round_count = round_count

    def encode(self) -> bytes:
        """Encode the payload."""
        return DictProtobufStructSerializer.encode(self.json)

    @classmethod
    def decode(cls, obj: bytes) -> "BaseTxPayload":
        """Decode the payload."""
        return cls.from_json(DictProtobufStructSerializer.decode(obj))

    @classmethod
    def from_json(cls, obj: Dict) -> "BaseTxPayload":
        """Decode the payload."""
        data = copy(obj)
        transaction_type = str(data.pop("transaction_type"))
        payload_cls = _MetaPayload.transaction_type_to_payload_cls[transaction_type]
        return payload_cls(**data)

    @property
    def json(self) -> Dict:
        """Get the JSON representation of the payload."""
        return dict(
            transaction_type=str(self.transaction_type),
            id_=self.id_,
            sender=self.sender,
            round_count=self.round_count,
            **self.data,
        )

    @property
    def data(self) -> Dict:
        """
        Get the dictionary data.

        The returned dictionary is required to be used
        as keyword constructor initializer, i.e. these two
        should have the same effect:

            sender = "..."
            some_kwargs = {...}
            p1 = SomePayloadClass(sender, **some_kwargs)
            p2 = SomePayloadClass(sender, **p1.data)

        :return: a dictionary which contains the payload data
        """
        return {}

    def with_new_id(self) -> "BaseTxPayload":
        """Create a new payload with the same content but new id."""
        return type(self)(self.sender, id_=uuid.uuid4().hex, round_count=self.round_count, **self.data)  # type: ignore

    def __eq__(self, other: Any) -> bool:
        """Check equality."""
        if not isinstance(other, BaseTxPayload):
            return NotImplemented
        return (
            self.id_ == other.id_
            and self.round_count == other.round_count
            and self.sender == other.sender
            and self.data == other.data
        )

    def __hash__(self) -> int:
        """Hash the payload."""
        return hash(tuple(sorted(self.data.items())))


class Transaction(ABC):
    """Class to represent a transaction for the ephemeral chain of a period."""

    def __init__(self, payload: BaseTxPayload, signature: str) -> None:
        """Initialize a transaction object."""
        self.payload = payload
        self.signature = signature

    def encode(self) -> bytes:
        """Encode the transaction."""
        data = dict(payload=self.payload.json, signature=self.signature)
        encoded_data = DictProtobufStructSerializer.encode(data)
        if sys.getsizeof(encoded_data) > MAX_READ_IN_BYTES:
            raise ValueError(
                f"Transaction must be smaller than {MAX_READ_IN_BYTES} bytes"
            )
        return encoded_data

    @classmethod
    def decode(cls, obj: bytes) -> "Transaction":
        """Decode the transaction."""
        data = DictProtobufStructSerializer.decode(obj)
        signature = data["signature"]
        payload_dict = data["payload"]
        payload = BaseTxPayload.from_json(payload_dict)
        return Transaction(payload, signature)

    def verify(self, ledger_id: str) -> None:
        """
        Verify the signature is correct.

        :param ledger_id: the ledger id of the address
        :raises: SignatureNotValidError: if the signature is not valid.
        """
        payload_bytes = DictProtobufStructSerializer.encode(self.payload.json)
        addresses = LedgerApis.recover_message(
            identifier=ledger_id, message=payload_bytes, signature=self.signature
        )
        if self.payload.sender not in addresses:
            raise SignatureNotValidError("signature not valid.")

    def __eq__(self, other: Any) -> bool:
        """Check equality."""
        if not isinstance(other, Transaction):
            return NotImplemented
        return self.payload == other.payload and self.signature == other.signature


class Block:  # pylint: disable=too-few-public-methods
    """Class to represent (a subset of) data of a Tendermint block."""

    def __init__(
        self,
        header: Header,
        transactions: Sequence[Transaction],
    ) -> None:
        """Initialize the block."""
        self.header = header
        self._transactions: Tuple[Transaction, ...] = tuple(transactions)

    @property
    def transactions(self) -> Tuple[Transaction, ...]:
        """Get the transactions."""
        return self._transactions

    @property
    def timestamp(self) -> datetime.datetime:
        """Get the block timestamp."""
        return self.header.timestamp


class Blockchain:
    """
    Class to represent a (naive) Tendermint blockchain.

    The consistency of the data in the blocks is guaranteed by Tendermint.
    """

    def __init__(self, height_offset: int = 0, is_init: bool = True) -> None:
        """Initialize the blockchain."""
        self._blocks: List[Block] = []
        self._height_offset = height_offset
        self._is_init = is_init

    @property
    def is_init(self) -> bool:
        """Returns true if the blockchain is initialized."""
        return self._is_init

    def add_block(self, block: Block) -> None:
        """Add a block to the list."""
        expected_height = self.height + 1
        actual_height = block.header.height
        if actual_height < self._height_offset:
            # if the current block has a lower height than the
            # initial height, ignore it
            return

        if expected_height != actual_height:
            raise AddBlockError(
                f"expected height {expected_height}, got {actual_height}"
            )
        self._blocks.append(block)

    @property
    def height(self) -> int:
        """
        Get the height.

        Tendermint's height starts from 1. A return value
            equal to 0 means empty blockchain.

        :return: the height.
        """
        return self.length + self._height_offset

    @property
    def length(self) -> int:
        """Get the blockchain length."""
        return len(self._blocks)

    @property
    def blocks(self) -> Tuple[Block, ...]:
        """Get the blocks."""
        return tuple(self._blocks)

    @property
    def last_block(
        self,
    ) -> Block:
        """Returns the last stored block."""
        return self._blocks[-1]


class BlockBuilder:
    """Helper class to build a block."""

    _current_header: Optional[Header] = None
    _current_transactions: List[Transaction] = []

    def __init__(self) -> None:
        """Initialize the block builder."""
        self.reset()

    def reset(self) -> None:
        """Reset the temporary data structures."""
        self._current_header = None
        self._current_transactions = []

    @property
    def header(self) -> Header:
        """
        Get the block header.

        :return: the block header
        """
        if self._current_header is None:
            raise ValueError("header not set")
        return self._current_header

    @header.setter
    def header(self, header: Header) -> None:
        """Set the header."""
        if self._current_header is not None:
            raise ValueError("header already set")
        self._current_header = header

    @property
    def transactions(self) -> Tuple[Transaction, ...]:
        """Get the sequence of transactions."""
        return tuple(self._current_transactions)

    def add_transaction(self, transaction: Transaction) -> None:
        """Add a transaction."""
        self._current_transactions.append(transaction)

    def get_block(self) -> Block:
        """Get the block."""
        return Block(
            self.header,
            self._current_transactions,
        )


class ConsensusParams:
    """Represent the consensus parameters."""

    def __init__(self, max_participants: int):
        """Initialize the consensus parameters."""
        self._max_participants = max_participants

    @property
    def max_participants(self) -> int:
        """Get the maximum number of participants."""
        return self._max_participants

    @property
    def consensus_threshold(self) -> int:
        """Get the consensus threshold."""
        return consensus_threshold(self.max_participants)

    @classmethod
    def from_json(cls, obj: Dict) -> "ConsensusParams":
        """Get from JSON."""
        max_participants = obj["max_participants"]
        enforce(
            isinstance(max_participants, int) and max_participants >= 0,
            "max_participants must be an integer greater than 0.",
        )
        return cls(max_participants)

    def __eq__(self, other: Any) -> bool:
        """Check equality."""
        if not isinstance(other, ConsensusParams):
            return NotImplemented
        return self.max_participants == other.max_participants


class AbciAppDB:
    """Class to represent all data replicated across agents.

    This class stores all the data in self._data. Every entry on this dict represents an optional "period" within your app execution.
    The concept of period is user-defined, so it might be something like a sequence of rounds that together conform a logical cycle of
    its execution, or it might have no sense at all (thus its optionality) and therefore only period 0 will be used.

    Every "period" entry stores a dict where every key is a saved parameter and its corresponding value a list containing the history
    of the parameter values. For instance, for period 0:

    0: {"parameter_name": [parameter_history]}

    A complete database could look like this:

    data = {
        0: {
            "participants":
                [
                    {"participant_a", "participant_b", "participant_c", "participant_d"},
                    {"participant_a", "participant_b", "participant_c"},
                    {"participant_a", "participant_b", "participant_c", "participant_d"},
                ]
            },
            "other_parameter": [0, 2, 8]
        },
        1: {
            "participants":
                [
                    {"participant_a", "participant_c", "participant_d"},
                    {"participant_a", "participant_b", "participant_c", "participant_d"},
                    {"participant_a", "participant_b", "participant_c"},
                    {"participant_a", "participant_b", "participant_d"},
                    {"participant_a", "participant_b", "participant_c", "participant_d"},
                ],
            "other_parameter": [3, 19, 10, 32, 6]
        },
        2: ...
    }

    # Adding and removing data from the current period
    --------------------------------------------------
    To update the current period entry, just call update() on the class. The new values will be appended to the current list for each updated parameter.

    To clean up old data from the current period entry, call cleanup_current_histories(cleanup_history_depth_current), where cleanup_history_depth_current
    is the amount of data that you want to keep after the cleanup. The newest cleanup_history_depth_current values will be kept for each parameter in the DB.

    # Creating and removing old periods
    -----------------------------------
    To create a new period entry, call create() on the class. The new values will be stored in a new list for each updated parameter.

    To remove old periods, call cleanup(cleanup_history_depth, [cleanup_history_depth_current]), where cleanup_history_depth is the amount of periods
    that you want to keep after the cleanup. The newest cleanup_history_depth periods will be kept. If you also specify cleanup_history_depth_current,
    cleanup_current_histories will be also called (see previous point).

    The parameters cleanup_history_depth and cleanup_history_depth_current can also be configured in skill.yaml so they are used automatically
    when the cleanup method is called from AbciApp.cleanup().

    # Memory warning
    -----------------------------------
    The database is implemented in such a way to avoid indirect modification of its contents.
    It copies all the mutable data structures*, which means that it consumes more memory than expected.
    This is necessary because otherwise it would risk chance of modification from the behaviour side,
    which is a safety concern.

    The effect of this on the memory usage should not be a big concern, because:

        1. The synchronized data of the agents are not intended to store large amount of data.
         IPFS should be used in such cases, and only the hash should be synchronized in the db.
        2. The data are automatically wiped after a predefined `cleanup_history` depth as described above.
        3. The retrieved data are only meant to be used for a short amount of time,
         e.g., to perform a decision on a behaviour, which means that the gc will collect them before they are noticed.

    * the in-built `copy` module is used, which automatically detects if an item is immutable and skips copying it.
    For more information take a look at the `_deepcopy_atomic` method and its usage:
    https://github.com/python/cpython/blob/3.10/Lib/copy.py#L182-L183
    """

    def __init__(
        self,
        setup_data: Dict[str, List[Any]],
        cross_period_persisted_keys: Optional[List[str]] = None,
    ) -> None:
        """Initialize the AbciApp database.

        setup_data must be passed as a Dict[str, List[Any]] (the database internal format).
        The staticmethod 'data_to_lists' can be used to convert from Dict[str, Any] to Dict[str, List[Any]]
        before instantiating this class.

        :param setup_data: the setup data
        :param cross_period_persisted_keys: data keys that will be kept after a new period starts
        """
        AbciAppDB._check_data(setup_data)
        self._setup_data = deepcopy(setup_data)
        self._cross_period_persisted_keys = (
            cross_period_persisted_keys.copy()
            if cross_period_persisted_keys is not None
            else []
        )
        self._data: Dict[int, Dict[str, List[Any]]] = {
            RESET_COUNT_START: self.setup_data  # the key represents the reset index
        }
        self._round_count = ROUND_COUNT_DEFAULT  # ensures first round is indexed at 0!

    @property
    def setup_data(self) -> Dict[str, Any]:
        """
        Get the setup_data without entries which have empty values.

        :return: the setup_data
        """
        # do not return data if no value has been set
        return {k: v for k, v in deepcopy(self._setup_data).items() if len(v)}

    @staticmethod
    def _check_data(data: Any) -> None:
        """Check that all fields in setup data were passed as a list"""
        if not isinstance(data, dict) or not all(
            [isinstance(v, list) for v in data.values()]
        ):
            raise ValueError(
                f"AbciAppDB data must be `Dict[str, List[Any]]`, found `{type(data)}` instead."
            )

    @property
    def reset_index(self) -> int:
        """Get the current reset index."""
        # should return the last key or 0 if we have no data
        return list(self._data)[-1] if self._data else 0

    @property
    def round_count(self) -> int:
        """Get the round count."""
        return self._round_count

    @round_count.setter
    def round_count(self, round_count: int) -> None:
        """Set the round count."""
        self._round_count = round_count

    @property
    def cross_period_persisted_keys(self) -> List[str]:
        """Keys in the database which are persistent across periods."""
        return self._cross_period_persisted_keys.copy()

    def get(self, key: str, default: Any = VALUE_NOT_PROVIDED) -> Optional[Any]:
        """Given a key, get its last for the current reset index."""
        if key in self._data[self.reset_index]:
            return deepcopy(self._data[self.reset_index][key][-1])
        if default != VALUE_NOT_PROVIDED:
            return default
        raise ValueError(
            f"'{key}' field is not set for this period [{self.reset_index}] and no default value was provided."
        )

    def get_strict(self, key: str) -> Any:
        """Get a value from the data dictionary and raise if it is None."""
        return self.get(key)

    def update(self, **kwargs: Any) -> None:
        """Update the current data."""
        # Append new data to the key history
        data = self._data[self.reset_index]
        for key, value in deepcopy(kwargs).items():
            data.setdefault(key, []).append(value)

    def create(self, **kwargs: Any) -> None:
        """Add a new entry to the data."""
        AbciAppDB._check_data(kwargs)
        self._data[self.reset_index + 1] = deepcopy(kwargs)

    def get_latest_from_reset_index(self, reset_index: int) -> Dict[str, Any]:
        """Get the latest key-value pairs from the data dictionary for the specified period."""
        return {
            key: values[-1]
            for key, values in deepcopy(self._data.get(reset_index, {})).items()
        }

    def get_latest(self) -> Dict[str, Any]:
        """Get the latest key-value pairs from the data dictionary for the current period."""
        return self.get_latest_from_reset_index(self.reset_index)

    def increment_round_count(self) -> None:
        """Increment the round count."""
        self._round_count += 1

    def __repr__(self) -> str:
        """Return a string representation of the data."""
        return f"AbciAppDB({self._data})"

    def cleanup(
        self,
        cleanup_history_depth: int,
        cleanup_history_depth_current: Optional[int] = None,
    ) -> None:
        """Reset the db, keeping only the latest entries (periods).

        If cleanup_history_depth_current has been also set, also clear oldest historic values in the current entry.

        :param cleanup_history_depth: depth to clean up history
        :param cleanup_history_depth_current: whether or not to clean up current entry too.
        """
        cleanup_history_depth = max(cleanup_history_depth, MIN_HISTORY_DEPTH)
        self._data = {
            key: self._data[key]
            for key in sorted(self._data.keys())[-cleanup_history_depth:]
        }
        if cleanup_history_depth_current:
            self.cleanup_current_histories(cleanup_history_depth_current)

    def cleanup_current_histories(self, cleanup_history_depth_current: int) -> None:
        """Reset the parameter histories for the current entry (period), keeping only the latest values for each parameter."""
        cleanup_history_depth_current = max(
            cleanup_history_depth_current, MIN_HISTORY_DEPTH
        )
        self._data[self.reset_index] = {
            key: history[-cleanup_history_depth_current:]
            for key, history in self._data[self.reset_index].items()
        }

    @staticmethod
    def data_to_lists(data: Dict[str, Any]) -> Dict[str, List[Any]]:
        """Convert Dict[str, Any] to Dict[str, List[Any]]."""
        return {k: [v] for k, v in data.items()}


class BaseSynchronizedData:
    """
    Class to represent the synchronized data.

    This is the relevant data constructed and replicated by the agents.
    """

    # Keys always set by default
<<<<<<< HEAD
    # TODO: round_count and period_count need to be guaranteed to be synchronized too.
    default_db_keys: List[str] = [
        "round_count",
        "period_count",
        "nb_participants",
        "safe_contract_address",
    ]
=======
    # `round_count` and `period_count` need to be guaranteed to be synchronized too:
    #
    # * `round_count` is only incremented when scheduling a new round,
    #    which is by definition always a synchronized action.
    # * `period_count` comes from the `reset_index` which is the last key of the `self._data`.
    #    The `self._data` keys are only updated on create, and cleanup operations,
    #    which are also meant to be synchronized since they are used at the rounds.
    default_db_keys: List[str] = ["round_count", "period_count", "nb_participants"]
>>>>>>> 722a5715

    def __init__(
        self,
        db: AbciAppDB,
    ) -> None:
        """Initialize the synchronized data."""
        self._db = db

    @property
    def db(self) -> AbciAppDB:
        """Get DB."""
        return self._db

    @property
    def round_count(self) -> int:
        """Get the round count."""
        return self.db.round_count

    @property
    def period_count(self) -> int:
        """Get the period count.

        Periods are executions between calls to AbciAppDB.create(), so as soon as it is called,
        a new period begins. It is useful to have a logical subdivision of the FSM execution.
        For example, if AbciAppDB.create() is called during reset, then a period will be the
        execution between resets.

        :return: the period count
        """
        return self.db.reset_index

    @property
    def participants(self) -> FrozenSet[str]:
        """Get the currently active participants."""
        participants = self.db.get_strict("participants")
        if len(participants) == 0:
            raise ValueError("List participants cannot be empty.")
        return cast(FrozenSet[str], participants)

    @property
    def all_participants(self) -> FrozenSet[str]:
        """Get all registered participants."""
        all_participants = self.db.get_strict("all_participants")
        if len(all_participants) == 0:
            raise ValueError("List participants cannot be empty.")
        return cast(FrozenSet[str], all_participants)

    @property
    def sorted_participants(self) -> Sequence[str]:
        """
        Get the sorted participants' addresses.

        The addresses are sorted according to their hexadecimal value;
        this is the reason we use key=str.lower as comparator.

        This property is useful when interacting with the Safe contract.

        :return: the sorted participants' addresses
        """
        return sorted(self.participants, key=str.lower)

    @property
    def nb_participants(self) -> int:
        """Get the number of participants."""
        participants = cast(List, self.db.get("participants", []))
        return len(participants)

    def update(
        self,
        synchronized_data_class: Optional[Type] = None,
        **kwargs: Any,
    ) -> "BaseSynchronizedData":
        """Copy and update the current data."""
        self.db.update(**kwargs)

        class_ = (
            type(self) if synchronized_data_class is None else synchronized_data_class
        )
        return class_(db=self.db)

    def create(
        self,
        synchronized_data_class: Optional[Type] = None,
        **kwargs: Any,
    ) -> "BaseSynchronizedData":
        """Copy and update with new data."""
        self.db.create(**kwargs)
        class_ = (
            type(self) if synchronized_data_class is None else synchronized_data_class
        )
        return class_(db=self.db)

    def __repr__(self) -> str:
        """Return a string representation of the data."""
        return f"{self.__class__.__name__}(db={self._db})"

    @property
    def keeper_randomness(self) -> float:
        """Get the keeper's random number [0-1]."""
        return (
            int(self.most_voted_randomness, base=16) / MAX_INT_256
        )  # DRAND uses sha256 values

    @property
    def most_voted_randomness(self) -> str:
        """Get the most_voted_randomness."""
        return cast(str, self.db.get_strict("most_voted_randomness"))

    @property
    def most_voted_keeper_address(self) -> str:
        """Get the most_voted_keeper_address."""
        return cast(str, self.db.get_strict("most_voted_keeper_address"))

    @property
    def is_keeper_set(self) -> bool:
        """Check whether keeper is set."""
        return self.db.get("most_voted_keeper_address", None) is not None

    @property
    def blacklisted_keepers(self) -> Set[str]:
        """Get the current cycle's blacklisted keepers who cannot submit a transaction."""
        raw = cast(str, self.db.get("blacklisted_keepers", ""))
        return set(textwrap.wrap(raw, ADDRESS_LENGTH))

    @property
    def participant_to_selection(self) -> Mapping:
        """Check whether keeper is set."""
        return cast(Dict, self.db.get_strict("participant_to_selection"))

    @property
    def participant_to_randomness(self) -> Mapping:
        """Check whether keeper is set."""
        return cast(Dict, self.db.get_strict("participant_to_randomness"))

    @property
    def participant_to_votes(self) -> Mapping:
        """Check whether keeper is set."""
        return cast(Dict, self.db.get_strict("participant_to_votes"))

    @property
    def safe_contract_address(self) -> str:
        """Get the safe contract address."""
        return cast(str, self.db.get_strict("safe_contract_address"))


class AbstractRound(Generic[EventType, TransactionType], ABC):
    """
    This class represents an abstract round.

    A round is a state of the FSM App execution. It usually involves
    interactions between participants in the FSM App,
    although this is not enforced at this level of abstraction.

    Concrete classes must set:
    - round_id: the identifier for the concrete round class;
    - allowed_tx_type: the transaction type that is allowed for this round.
    """

    __pattern = re.compile(r"(?<!^)(?=[A-Z])")
    round_id: str
    allowed_tx_type: Optional[TransactionType]
    payload_attribute: str

    _previous_round_tx_type: Optional[TransactionType]
    synchronized_data_class: Type[BaseSynchronizedData]

    def __init__(
        self,
        synchronized_data: BaseSynchronizedData,
        consensus_params: ConsensusParams,
        previous_round_tx_type: Optional[TransactionType] = None,
    ) -> None:
        """Initialize the round."""
        self._consensus_params = consensus_params
        self._synchronized_data = synchronized_data
        self.block_confirmations = 0
        self._previous_round_tx_type = previous_round_tx_type

        self._check_class_attributes()

    def _check_class_attributes(self) -> None:
        """Check that required class attributes are set."""
        try:
            self.allowed_tx_type
        except AttributeError as exc:
            raise ABCIAppInternalError("'allowed_tx_type' field not set") from exc
        if not hasattr(self, "synchronized_data_class"):
            logging.warning(f"No `synchronized_data_class` set on {self}")

    @classmethod
    def auto_round_id(cls) -> str:
        """
        Get round id automatically.

        This method returns the auto generated id from the class name if the
        class variable behaviour_id is not set on the child class.
        Otherwise, it returns the class variable behaviour_id.
        """
        return (
            cls.round_id
            if isinstance(cls.round_id, str)
            else cls.__pattern.sub("_", cls.__name__).lower()
        )

    @property  # type: ignore
    def round_id(self) -> str:
        """Get round id."""
        return self.auto_round_id()

    @property
    def synchronized_data(self) -> BaseSynchronizedData:
        """Get the synchronized data."""
        return self._synchronized_data

    def check_transaction(self, transaction: Transaction) -> None:
        """
        Check transaction against the current state.

        :param transaction: the transaction
        """
        self.check_allowed_tx_type(transaction)
        self.check_payload(transaction.payload)

    def process_transaction(self, transaction: Transaction) -> None:
        """
        Process a transaction.

        By convention, the payload handler should be a method
        of the class that is named '{payload_name}'.

        :param transaction: the transaction.
        """
        self.check_allowed_tx_type(transaction)
        self.process_payload(transaction.payload)

    @abstractmethod
    def end_block(self) -> Optional[Tuple[BaseSynchronizedData, Enum]]:
        """
        Process the end of the block.

        The role of this method is check whether the round
        is considered ended.

        If the round is ended, the return value is
         - the final result of the round.
         - the event that triggers a transition. If None, the period
            in which the round was executed is considered ended.

        This is done after each block because we consider the consensus engine's
        block, and not the transaction, as the smallest unit
        on which the consensus is reached; in other words,
        each read operation on the state should be done
        only after each block, and not after each transaction.
        """

    def check_allowed_tx_type(self, transaction: Transaction) -> None:
        """
        Check the transaction is of the allowed transaction type.

        :param transaction: the transaction
        :raises: TransactionTypeNotRecognizedError if the transaction can be
                 applied to the current state.
        """
        if self.allowed_tx_type is None:
            raise TransactionTypeNotRecognizedError(
                "current round does not allow transactions"
            )
        tx_type = transaction.payload.transaction_type

        if self._previous_round_tx_type is not None and str(tx_type) == str(
            self._previous_round_tx_type
        ):
            raise LateArrivingTransaction(
                f"request '{tx_type}' is from previous round; skipping"
            )

        if str(tx_type) != str(self.allowed_tx_type):
            raise TransactionTypeNotRecognizedError(
                f"request '{tx_type}' not recognized; only {self.allowed_tx_type} is supported"
            )

    @classmethod
    def check_majority_possible_with_new_voter(
        cls,
        votes_by_participant: Dict[str, BaseTxPayload],
        new_voter: str,
        new_vote: BaseTxPayload,
        nb_participants: int,
        exception_cls: Type[ABCIAppException] = ABCIAppException,
    ) -> None:
        """
        Check that a Byzantine majority is achievable, once a new vote is added.

         :param votes_by_participant: a mapping from a participant to its vote,
                before the new vote is added
         :param new_voter: the new voter
         :param new_vote: the new vote
         :param nb_participants: the total number of participants
         :param exception_cls: the class of the exception to raise in case the
                               check fails.
         :raises: exception_cls: in case the check does not pass.
        """
        # check preconditions
        enforce(
            new_voter not in votes_by_participant,
            "voter has already voted",
            ABCIAppInternalError,
        )
        enforce(
            len(votes_by_participant) <= nb_participants - 1,
            "nb_participants not consistent with votes_by_participants",
            ABCIAppInternalError,
        )

        # copy the input dictionary to avoid side effects
        votes_by_participant = copy(votes_by_participant)

        # add the new vote
        votes_by_participant[new_voter] = new_vote

        cls.check_majority_possible(
            votes_by_participant, nb_participants, exception_cls=exception_cls
        )

    @classmethod
    def check_majority_possible(
        cls,
        votes_by_participant: Dict[str, BaseTxPayload],
        nb_participants: int,
        exception_cls: Type[ABCIAppException] = ABCIAppException,
    ) -> None:
        """
        Check that a Byzantine majority is still achievable.

        The idea is that, even if all the votes have not been delivered yet,
        it can be deduced whether a quorum cannot be reached due to
        divergent preferences among the voters and due to a too small
        number of other participants whose vote has not been delivered yet.

        The check fails iff:

            nb_remaining_votes + largest_nb_votes < quorum

        That is, if the number of remaining votes is not enough to make
        the most voted item so far to exceed the quorum.

        Preconditions on the input:
        - the size of votes_by_participant should not be greater than
          "nb_participants - 1" voters
        - new voter must not be in the current votes_by_participant

        :param votes_by_participant: a mapping from a participant to its vote
        :param nb_participants: the total number of participants
        :param exception_cls: the class of the exception to raise in case the
                              check fails.
        :raises exception_cls: in case the check does not pass.
        """
        enforce(
            nb_participants > 0 and len(votes_by_participant) <= nb_participants,
            "nb_participants not consistent with votes_by_participants",
            ABCIAppInternalError,
        )
        if len(votes_by_participant) == 0:
            return

        votes = votes_by_participant.values()
        vote_count = Counter(tuple(sorted(v.data.items())) for v in votes)
        largest_nb_votes = max(vote_count.values())
        nb_votes_received = sum(vote_count.values())
        nb_remaining_votes = nb_participants - nb_votes_received

        threshold = consensus_threshold(nb_participants)

        if nb_remaining_votes + largest_nb_votes < threshold:
            raise exception_cls(
                f"cannot reach quorum={threshold}, number of remaining votes={nb_remaining_votes}, number of most voted item's votes={largest_nb_votes}"
            )

    @classmethod
    def is_majority_possible(
        cls, votes_by_participant: Dict[str, BaseTxPayload], nb_participants: int
    ) -> bool:
        """
        Return true if a Byzantine majority is achievable, false otherwise.

        :param votes_by_participant: a mapping from a participant to its vote
        :param nb_participants: the total number of participants
        :return: True if the majority is still possible, false otherwise.
        """
        try:
            cls.check_majority_possible(votes_by_participant, nb_participants)
        except ABCIAppException:
            return False
        return True

    @property
    def consensus_threshold(self) -> int:
        """Consensus threshold"""
        return self._consensus_params.consensus_threshold

    @abstractmethod
    def check_payload(self, payload: BaseTxPayload) -> None:
        """Check payload."""

    @abstractmethod
    def process_payload(self, payload: BaseTxPayload) -> None:
        """Process payload."""


class DegenerateRound(AbstractRound):
    """
    This class represents the finished round during operation.

    It is a sink round.
    """

    allowed_tx_type = None
    payload_attribute = ""

    def check_payload(self, payload: BaseTxPayload) -> None:
        """Check payload."""
        raise NotImplementedError(  # pragma: nocover
            "DegenerateRound should not be used in operation."
        )

    def process_payload(self, payload: BaseTxPayload) -> None:
        """Process payload."""
        raise NotImplementedError(  # pragma: nocover
            "DegenerateRound should not be used in operation."
        )

    def end_block(self) -> Optional[Tuple[BaseSynchronizedData, Enum]]:
        """End block."""
        raise NotImplementedError(  # pragma: nocover
            "DegenerateRound should not be used in operation."
        )


class CollectionRound(AbstractRound):
    """
    CollectionRound.

    This class represents abstract logic for collection based rounds where
    the round object needs to collect data from different agents. The data
    might for example be from a voting round or estimation round.
    """

    # allow_rejoin is used to allow agents not currently active to deliver a payload
    _allow_rejoin_payloads: bool = False
    # if the payload is serialized to bytes, we verify that the length specified matches
    _hash_length: Optional[int] = None

    def __init__(self, *args: Any, **kwargs: Any):
        """Initialize the collection round."""
        super().__init__(*args, **kwargs)
        self.collection: Dict[str, BaseTxPayload] = {}

    @property
    def accepting_payloads_from(self) -> FrozenSet[str]:
        """Accepting from the active set, or also from (re)joiners"""
        if self._allow_rejoin_payloads:
            return self.synchronized_data.all_participants
        return self.synchronized_data.participants

    @property
    def payloads(self) -> List[BaseTxPayload]:
        """Get all agent payloads"""
        return list(self.collection.values())

    @property
    def payloads_count(self) -> Counter:
        """Get count of payload attributes"""
        return Counter(map(lambda p: getattr(p, self.payload_attribute), self.payloads))

    def process_payload(self, payload: BaseTxPayload) -> None:
        """Process payload."""
        if payload.round_count != self.synchronized_data.round_count:
            raise ABCIAppInternalError(
                f"Expected round count {self.synchronized_data.round_count} and got {payload.round_count}."
            )

        sender = payload.sender
        if sender not in self.accepting_payloads_from:
            raise ABCIAppInternalError(
                f"{sender} not in list of participants: {sorted(self.accepting_payloads_from)}"
            )

        if sender in self.collection:
            raise ABCIAppInternalError(
                f"sender {sender} has already sent value for round: {self.round_id}"
            )

        if self._hash_length:
            content = payload.data.get(self.payload_attribute)
            if not content or len(content) % self._hash_length:
                msg = f"Expecting serialized data of chunk size {self._hash_length}"
                raise ABCIAppInternalError(f"{msg}, got: {content} in {self.round_id}")

        self.collection[sender] = payload

    def check_payload(self, payload: BaseTxPayload) -> None:
        """Check Payload"""

        # NOTE: the TransactionNotValidError is intercepted in ABCIRoundHandler.deliver_tx
        #  which means it will be logged instead of raised
        if payload.round_count != self.synchronized_data.round_count:
            raise TransactionNotValidError(
                f"Expected round count {self.synchronized_data.round_count} and got {payload.round_count}."
            )

        sender_in_participant_set = payload.sender in self.accepting_payloads_from
        if not sender_in_participant_set:
            raise TransactionNotValidError(
                f"{payload.sender} not in list of participants: {sorted(self.accepting_payloads_from)}"
            )

        if payload.sender in self.collection:
            raise TransactionNotValidError(
                f"sender {payload.sender} has already sent value for round: {self.round_id}"
            )

        if self._hash_length:
            content = payload.data.get(self.payload_attribute)
            if not content or len(content) % self._hash_length:
                msg = f"Expecting serialized data of chunk size {self._hash_length}"
                raise TransactionNotValidError(
                    f"{msg}, got: {content} in {self.round_id}"
                )


class _CollectUntilAllRound(CollectionRound, ABC):
    """
    _CollectUntilAllRound

    This class represents logic for when rounds need to collect payloads from all agents.

    This round should only be used for registration of new agents.
    """

    def check_payload(self, payload: BaseTxPayload) -> None:
        """Check Payload"""
        if payload.round_count != self.synchronized_data.round_count:
            raise TransactionNotValidError(
                f"Expected round count {self.synchronized_data.round_count} and got {payload.round_count}."
            )

        if payload.sender in self.collection:
            raise TransactionNotValidError(
                f"sender {payload.sender} has already sent value for round: {self.round_id}"
            )

    def process_payload(self, payload: BaseTxPayload) -> None:
        """Process payload."""
        try:
            self.check_payload(payload)
        except TransactionNotValidError as e:
            raise ABCIAppInternalError(e.args[0]) from e

        self.collection[payload.sender] = payload

    @property
    def collection_threshold_reached(
        self,
    ) -> bool:
        """Check that the collection threshold has been reached."""
        return len(self.collection) >= self._consensus_params.max_participants


class CollectDifferentUntilAllRound(_CollectUntilAllRound, ABC):
    """
    CollectDifferentUntilAllRound

    This class represents logic for rounds where a round needs to collect
    different payloads from each agent.

    This round should only be used for registration of new agents when there is synchronization of the db.
    """

    def check_payload(self, payload: BaseTxPayload) -> None:
        """Check Payload"""
        collected_value = getattr(payload, self.payload_attribute)
        attribute_values = (
            getattr(collection_value, self.payload_attribute)
            for collection_value in self.collection.values()
        )

        if (
            payload.sender not in self.collection
            and collected_value in attribute_values
        ):
            raise TransactionNotValidError(
                f"`CollectDifferentUntilAllRound` encountered a value '{collected_value}' that already exists. "
                f"All values: {attribute_values}"
            )

        super().check_payload(payload)


class CollectSameUntilAllRound(_CollectUntilAllRound, ABC):
    """
    This class represents logic for when a round needs to collect the same payload from all the agents.

    This round should only be used for registration of new agents when there is no synchronization of the db.
    """

    def check_payload(self, payload: BaseTxPayload) -> None:
        """Check Payload"""
        collected_value = getattr(payload, self.payload_attribute)
        attribute_values = tuple(
            getattr(collection_value, self.payload_attribute)
            for collection_value in self.collection.values()
        )

        if (
            payload.sender not in self.collection
            and len(self.collection)
            and collected_value not in attribute_values
        ):
            raise TransactionNotValidError(
                f"`CollectSameUntilAllRound` encountered a value '{collected_value}' "
                f"which is not the same as the already existing one: '{attribute_values[0]}'"
            )

        super().check_payload(payload)

    @property
    def common_payload(
        self,
    ) -> Any:
        """Get the common payload among the agents."""
        most_common_payload, max_votes = self.payloads_count.most_common(1)[0]
        if max_votes < self._consensus_params.max_participants:
            raise ABCIAppInternalError(
                f"{max_votes} votes are not enough for `CollectSameUntilAllRound`. Expected: "
                f"`n_votes = max_participants = {self._consensus_params.max_participants}`"
            )
        return most_common_payload


class CollectSameUntilThresholdRound(CollectionRound):
    """
    CollectSameUntilThresholdRound

    This class represents logic for rounds where a round needs to collect
    same payload from k of n agents.
    """

    done_event: Any
    no_majority_event: Any
    none_event: Any
    collection_key: str
    selection_key: str
    synchronized_data_class = BaseSynchronizedData

    @property
    def threshold_reached(
        self,
    ) -> bool:
        """Check if the threshold has been reached."""
        counts = self.payloads_count.values()
        return any(count >= self.consensus_threshold for count in counts)

    @property
    def most_voted_payload(
        self,
    ) -> Any:
        """Get the most voted payload."""
        most_voted_payload, max_votes = self.payloads_count.most_common()[0]
        if max_votes < self.consensus_threshold:
            raise ABCIAppInternalError("not enough votes")
        return most_voted_payload

    def end_block(self) -> Optional[Tuple[BaseSynchronizedData, Enum]]:
        """Process the end of the block."""
        if self.threshold_reached and self.most_voted_payload is not None:
            synchronized_data = self.synchronized_data.update(
                synchronized_data_class=self.synchronized_data_class,
                **{
                    self.collection_key: self.collection,
                    self.selection_key: self.most_voted_payload,
                },
            )
            return synchronized_data, self.done_event
        if self.threshold_reached and self.most_voted_payload is None:
            return self.synchronized_data, self.none_event
        if not self.is_majority_possible(
            self.collection, self.synchronized_data.nb_participants
        ):
            return self.synchronized_data, self.no_majority_event
        return None


class OnlyKeeperSendsRound(AbstractRound):
    """
    OnlyKeeperSendsRound

    This class represents logic for rounds where only one agent sends a
    payload
    """

    keeper_payload: Optional[Any]
    done_event: Any
    fail_event: Any
    payload_key: str
    synchronized_data_class = BaseSynchronizedData

    def __init__(self, *args: Any, **kwargs: Any):
        """Initialize the 'collect-observation' round."""
        super().__init__(*args, **kwargs)
        self.keeper_sent_payload = False
        self.keeper_payload: Optional[Any] = None

    def process_payload(self, payload: BaseTxPayload) -> None:  # type: ignore
        """Handle a deploy safe payload."""
        if payload.round_count != self.synchronized_data.round_count:
            raise ABCIAppInternalError(
                f"Expected round count {self.synchronized_data.round_count} and got {payload.round_count}."
            )

        sender = payload.sender

        if sender not in self.synchronized_data.participants:
            raise ABCIAppInternalError(
                f"{sender} not in list of participants: {sorted(self.synchronized_data.participants)}"
            )

        if sender != self.synchronized_data.most_voted_keeper_address:  # type: ignore
            raise ABCIAppInternalError(f"{sender} not elected as keeper.")

        if self.keeper_sent_payload:
            raise ABCIAppInternalError("keeper already set the payload.")

        self.keeper_payload = getattr(payload, self.payload_attribute)
        self.keeper_sent_payload = True

    def check_payload(self, payload: BaseTxPayload) -> None:  # type: ignore
        """Check a deploy safe payload can be applied to the current state."""
        if payload.round_count != self.synchronized_data.round_count:
            raise TransactionNotValidError(
                f"Expected round count {self.synchronized_data.round_count} and got {payload.round_count}."
            )

        sender = payload.sender
        sender_in_participant_set = sender in self.synchronized_data.participants
        if not sender_in_participant_set:
            raise TransactionNotValidError(
                f"{sender} not in list of participants: {sorted(self.synchronized_data.participants)}"
            )

        sender_is_elected_sender = sender == self.synchronized_data.most_voted_keeper_address  # type: ignore
        if not sender_is_elected_sender:
            raise TransactionNotValidError(f"{sender} not elected as keeper.")

        if self.keeper_sent_payload:
            raise TransactionNotValidError("keeper payload value already set.")

    @property
    def has_keeper_sent_payload(
        self,
    ) -> bool:
        """Check if keeper has sent the payload."""

        return self.keeper_sent_payload

    def end_block(self) -> Optional[Tuple[BaseSynchronizedData, Enum]]:
        """Process the end of the block."""
        # if reached participant threshold, set the result
        if self.has_keeper_sent_payload and self.keeper_payload is not None:
            synchronized_data = self.synchronized_data.update(
                synchronized_data_class=self.synchronized_data_class,
                **{self.payload_key: self.keeper_payload},
            )
            return synchronized_data, self.done_event
        if self.has_keeper_sent_payload and self.keeper_payload is None:
            return self.synchronized_data, self.fail_event
        return None


class VotingRound(CollectionRound):
    """
    VotingRound

    This class represents logic for rounds where a round needs votes from
    agents, pass if k same votes of n agents
    """

    done_event: Any
    negative_event: Any
    none_event: Any
    no_majority_event: Any
    collection_key: str
    synchronized_data_class = BaseSynchronizedData

    @property
    def vote_count(self) -> Counter:
        """Get agent payload vote count"""
        return Counter(payload.vote for payload in self.collection.values())  # type: ignore

    @property
    def positive_vote_threshold_reached(self) -> bool:
        """Check that the vote threshold has been reached."""
        return self.vote_count[True] >= self.consensus_threshold

    @property
    def negative_vote_threshold_reached(self) -> bool:
        """Check that the vote threshold has been reached."""
        return self.vote_count[False] >= self.consensus_threshold

    @property
    def none_vote_threshold_reached(self) -> bool:
        """Check that the vote threshold has been reached."""
        return self.vote_count[None] >= self.consensus_threshold

    def end_block(self) -> Optional[Tuple[BaseSynchronizedData, Enum]]:
        """Process the end of the block."""
        # if reached participant threshold, set the result
        if self.positive_vote_threshold_reached:
            synchronized_data = self.synchronized_data.update(
                synchronized_data_class=self.synchronized_data_class,
                **{self.collection_key: self.collection},
            )
            return synchronized_data, self.done_event
        if self.negative_vote_threshold_reached:
            return self.synchronized_data, self.negative_event
        if self.none_vote_threshold_reached:
            return self.synchronized_data, self.none_event
        if not self.is_majority_possible(
            self.collection, self.synchronized_data.nb_participants
        ):
            return self.synchronized_data, self.no_majority_event
        return None


class CollectDifferentUntilThresholdRound(CollectionRound):
    """
    CollectDifferentUntilThresholdRound

    This class represents logic for rounds where a round needs to collect
    different payloads from k of n agents
    """

    done_event: Any
    no_majority_event: Any
    collection_key: str
    required_block_confirmations: int = 0
    synchronized_data_class = BaseSynchronizedData

    @property
    def collection_threshold_reached(
        self,
    ) -> bool:
        """Check if the threshold has been reached."""
        return len(self.collection) >= self.consensus_threshold

    def end_block(self) -> Optional[Tuple[BaseSynchronizedData, Enum]]:
        """Process the end of the block."""
        if self.collection_threshold_reached:
            self.block_confirmations += 1
        if (  # contracts are set from previous rounds
            self.collection_threshold_reached
            and self.block_confirmations > self.required_block_confirmations
            # we also wait here as it gives more (available) agents time to join
        ):
            synchronized_data = self.synchronized_data.update(
                synchronized_data_class=self.synchronized_data_class,
                **{
                    self.collection_key: self.collection,
                },
            )
            return synchronized_data, self.done_event
        if (
            not self.is_majority_possible(
                self.collection, self.synchronized_data.nb_participants
            )
            and self.block_confirmations > self.required_block_confirmations
        ):
            return self.synchronized_data, self.no_majority_event  # pragma: no cover
        return None


class CollectNonEmptyUntilThresholdRound(CollectDifferentUntilThresholdRound):
    """
    Collect all the data among agents.

    This class represents logic for rounds where we need to collect
    payloads from each agent which will contain optional, different data and only keep the non-empty.

    This round may be used for cases that we want to collect all the agent's data, such as late-arriving messages.
    """

    none_event: Any

    def _get_non_empty_values(self) -> List:
        """Get the non-empty values from the payload, for the given attribute."""
        non_empty_values = []

        for payload in self.collection.values():
            attribute_value = getattr(payload, self.payload_attribute, None)
            if attribute_value is not None:
                non_empty_values.append(attribute_value)

        return non_empty_values

    def end_block(self) -> Optional[Tuple[BaseSynchronizedData, Enum]]:
        """Process the end of the block."""
        if self.collection_threshold_reached:
            self.block_confirmations += 1
        if (
            self.collection_threshold_reached
            and self.block_confirmations > self.required_block_confirmations
        ):
            non_empty_values = self._get_non_empty_values()

            synchronized_data = self.synchronized_data.update(
                synchronized_data_class=self.synchronized_data_class,
                **{
                    self.collection_key: non_empty_values,
                },
            )

            if len(non_empty_values) == 0:
                return synchronized_data, self.none_event
            return synchronized_data, self.done_event

        # TODO: https://github.com/valory-xyz/open-autonomy/pull/1466#issuecomment-1288067700
        if (
            not self.is_majority_possible(
                self.collection, self.synchronized_data.nb_participants
            )
            and self.block_confirmations > self.required_block_confirmations
        ):
            return self.synchronized_data, self.no_majority_event
        return None


AppState = Type[AbstractRound]
AbciAppTransitionFunction = Dict[AppState, Dict[EventType, AppState]]
EventToTimeout = Dict[EventType, float]


@dataclass(order=True)
class TimeoutEvent(Generic[EventType]):
    """Timeout event."""

    deadline: datetime.datetime
    entry_count: int
    event: EventType = field(compare=False)
    cancelled: bool = field(default=False, compare=False)


class Timeouts(Generic[EventType]):
    """Class to keep track of pending timeouts."""

    def __init__(self) -> None:
        """Initialize."""
        # The entry count serves as a tie-breaker so that two tasks with
        # the same priority are returned in the order they were added
        self._counter = itertools.count()

        # The timeout priority queue keeps the earliest deadline at the top.
        self._heap: List[TimeoutEvent[EventType]] = []

        # Mapping from entry id to task
        self._entry_finder: Dict[int, TimeoutEvent[EventType]] = {}

    @property
    def size(self) -> int:
        """Get the size of the timeout queue."""
        return len(self._heap)

    def add_timeout(self, deadline: datetime.datetime, event: EventType) -> int:
        """Add a timeout."""
        entry_count = next(self._counter)
        timeout_event = TimeoutEvent[EventType](deadline, entry_count, event)
        heapq.heappush(self._heap, timeout_event)
        self._entry_finder[entry_count] = timeout_event
        return entry_count

    def cancel_timeout(self, entry_count: int) -> None:
        """
        Remove a timeout.

        :param entry_count: the entry id to remove.
        :raises: KeyError: if the entry count is not found.
        """
        if entry_count in self._entry_finder:
            self._entry_finder[entry_count].cancelled = True

    def pop_earliest_cancelled_timeouts(self) -> None:
        """Pop earliest cancelled timeouts."""
        if self.size == 0:
            return
        entry = self._heap[0]  # heap peak
        while entry.cancelled:
            self.pop_timeout()
            if self.size == 0:
                break
            entry = self._heap[0]

    def get_earliest_timeout(self) -> Tuple[datetime.datetime, Any]:
        """Get the earliest timeout-event pair."""
        entry = self._heap[0]
        return entry.deadline, entry.event

    def pop_timeout(self) -> Tuple[datetime.datetime, Any]:
        """Remove and return the earliest timeout-event pair."""
        entry = heapq.heappop(self._heap)
        del self._entry_finder[entry.entry_count]
        return entry.deadline, entry.event


class _MetaAbciApp(ABCMeta):
    """A metaclass that validates AbciApp's attributes."""

    def __new__(mcs, name: str, bases: Tuple, namespace: Dict, **kwargs: Any) -> Type:  # type: ignore
        """Initialize the class."""
        new_cls = super().__new__(mcs, name, bases, namespace, **kwargs)

        if ABC in bases:
            # abstract class, return
            return new_cls
        if not issubclass(new_cls, AbciApp):
            # the check only applies to AbciApp subclasses
            return new_cls

        mcs._check_consistency(cast(Type[AbciApp], new_cls))
        return new_cls

    @classmethod
    def _check_consistency(mcs, abci_app_cls: Type["AbciApp"]) -> None:
        """Check consistency of class attributes."""
        mcs._check_required_class_attributes(abci_app_cls)
        mcs._check_initial_states_and_final_states(abci_app_cls)
        mcs._check_consistency_outgoing_transitions_from_non_final_states(abci_app_cls)
        mcs._check_db_constraints_consistency(abci_app_cls)

    @classmethod
    def _check_required_class_attributes(mcs, abci_app_cls: Type["AbciApp"]) -> None:
        """Check that required class attributes are set."""
        if not hasattr(abci_app_cls, "initial_round_cls"):
            raise ABCIAppInternalError("'initial_round_cls' field not set")
        if not hasattr(abci_app_cls, "transition_function"):
            raise ABCIAppInternalError("'transition_function' field not set")

    @classmethod
    def _check_initial_states_and_final_states(
        mcs,
        abci_app_cls: Type["AbciApp"],
    ) -> None:
        """
        Check that initial states and final states are consistent.

        I.e.:
        - check that all the initial states are in the set of states specified
          by the transition function.
        - check that the initial state has outgoing transitions
        - check that the initial state does not trigger timeout events. This is
          because we need at least one block/timestamp to start timeouts.
        - check that initial states are not final states.
        - check that the set of final states is a proper subset of the set of
          states.
        - check that a final state does not have outgoing transitions.

        :param abci_app_cls: the AbciApp class
        """
        initial_round_cls = abci_app_cls.initial_round_cls
        initial_states = abci_app_cls.initial_states
        transition_function = abci_app_cls.transition_function
        final_states = abci_app_cls.final_states
        states = abci_app_cls.get_all_rounds()

        enforce(
            initial_states == set() or initial_round_cls in initial_states,
            f"initial round class {initial_round_cls} is not in the set of "
            f"initial states: {initial_states}",
        )
        enforce(
            initial_round_cls in states
            and all(initial_state in states for initial_state in initial_states),
            "initial states must be in the set of states",
        )

        true_initial_states = (
            initial_states if initial_states != set() else {initial_round_cls}
        )
        enforce(
            all(
                initial_state not in final_states
                for initial_state in true_initial_states
            ),
            "initial states cannot be final states",
        )

        unknown_final_states = set.difference(final_states, states)
        enforce(
            len(unknown_final_states) == 0,
            f"the following final states are not in the set of states:"
            f" {unknown_final_states}",
        )

        enforce(
            all(
                len(transition_function[final_state]) == 0
                for final_state in final_states
            ),
            "final states cannot have outgoing transitions",
        )

        enforce(
            all(
                issubclass(final_state, DegenerateRound) for final_state in final_states
            ),
            "final round classes must be subclasses of the DegenerateRound class",
        )

    @classmethod
    def _check_db_constraints_consistency(mcs, abci_app_cls: Type["AbciApp"]) -> None:
        """Check that the pre and post conditions on the db are consistent with the initial and final states."""
        expected = abci_app_cls.initial_states
        actual = abci_app_cls.db_pre_conditions.keys()
        is_pre_conditions_set = len(actual) != 0
        invalid_initial_states = (
            set.difference(expected, actual) if is_pre_conditions_set else set()
        )
        enforce(
            len(invalid_initial_states) == 0,
            f"db pre conditions contain invalid initial states: {invalid_initial_states}",
        )
        expected = abci_app_cls.final_states
        actual = abci_app_cls.db_post_conditions.keys()
        is_post_conditions_set = len(actual) != 0
        invalid_final_states = (
            set.difference(expected, actual) if is_post_conditions_set else set()
        )
        enforce(
            len(invalid_final_states) == 0,
            f"db post conditions contain invalid final states: {invalid_final_states}",
        )
        all_pre_conditions = set(  # pylint: disable=consider-using-set-comprehension
            [
                value
                for values in abci_app_cls.db_pre_conditions.values()
                for value in values
            ]
        )
        all_post_conditions = set(  # pylint: disable=consider-using-set-comprehension
            [
                value
                for values in abci_app_cls.db_post_conditions.values()
                for value in values
            ]
        )
        enforce(
            len(all_pre_conditions.intersection(all_post_conditions)) == 0,
            "db pre and post conditions intersect",
        )
        intersection = set(abci_app_cls.default_db_preconditions).intersection(
            all_pre_conditions
        )
        enforce(
            len(intersection) == 0,
            f"db pre conditions contain value that is a default pre condition: {intersection}",
        )
        intersection = set(abci_app_cls.default_db_preconditions).intersection(
            all_post_conditions
        )
        enforce(
            len(intersection) == 0,
            f"db post conditions contain value that is a default post condition: {intersection}",
        )

    @classmethod
    def _check_consistency_outgoing_transitions_from_non_final_states(
        mcs, abci_app_cls: Type["AbciApp"]
    ) -> None:
        """
        Check consistency of outgoing transitions from non-final states.

        In particular, check that all non-final states have:
        - at least one non-timeout transition.
        - at most one timeout transition

        :param abci_app_cls: the AbciApp class
        """
        states = abci_app_cls.get_all_rounds()
        event_to_timeout = abci_app_cls.event_to_timeout

        non_final_states = states.difference(abci_app_cls.final_states)
        timeout_events = set(event_to_timeout.keys())
        for non_final_state in non_final_states:
            outgoing_transitions = abci_app_cls.transition_function[non_final_state]

            outgoing_events = set(outgoing_transitions.keys())
            outgoing_timeout_events = set.intersection(outgoing_events, timeout_events)
            outgoing_nontimeout_events = set.difference(outgoing_events, timeout_events)

            enforce(
                len(outgoing_timeout_events) < 2,
                f"non-final state {non_final_state} cannot have more than one "
                f"outgoing timeout event, got: "
                f"{', '.join(map(str, outgoing_timeout_events))}",
            )
            enforce(
                len(outgoing_nontimeout_events) > 0,
                f"non-final state {non_final_state} must have at least one "
                f"non-timeout transition",
            )


class AbciApp(
    Generic[EventType], ABC, metaclass=_MetaAbciApp
):  # pylint: disable=too-many-instance-attributes
    """
    Base class for ABCI apps.

    Concrete classes of this class implement the ABCI App.
    """

    initial_round_cls: AppState
    initial_states: Set[AppState] = set()
    transition_function: AbciAppTransitionFunction
    final_states: Set[AppState] = set()
    event_to_timeout: EventToTimeout = {}
    cross_period_persisted_keys: List[str] = ["safe_contract_address"]
    background_round_cls: Optional[AppState] = None
    termination_transition_function: Optional[AbciAppTransitionFunction] = None
    termination_event: Optional[EventType] = None
    default_db_preconditions: List[str] = BaseSynchronizedData.default_db_keys
    db_pre_conditions: Dict[AppState, List[str]] = {}
    db_post_conditions: Dict[AppState, List[str]] = {}
    _is_abstract: bool = True

    def __init__(
        self,
        synchronized_data: BaseSynchronizedData,
        consensus_params: ConsensusParams,
        logger: logging.Logger,
    ):
        """Initialize the AbciApp."""

        if not hasattr(self.initial_round_cls, "synchronized_data_class"):
            logger.warning(
                f"No `synchronized_data_class` set on {self.initial_round_cls}"
            )
        else:
            synchronized_data_class = self.initial_round_cls.synchronized_data_class  # type: ignore
            synchronized_data = synchronized_data_class(db=synchronized_data.db)

        self._initial_synchronized_data = synchronized_data
        self.consensus_params = consensus_params
        self.logger = logger

        self._current_round_cls: Optional[AppState] = None
        self._current_round: Optional[AbstractRound] = None
        self._background_round: Optional[AbstractRound] = None
        self._last_round: Optional[AbstractRound] = None
        self._previous_rounds: List[AbstractRound] = []
        self._current_round_height: int = 0
        self._round_results: List[BaseSynchronizedData] = []
        self._last_timestamp: Optional[datetime.datetime] = None
        self._current_timeout_entries: List[int] = []
        self._timeouts = Timeouts[EventType]()
        self._reset_index = 0
        self._is_termination_set = (
            self.background_round_cls is not None
            and self.termination_transition_function is not None
            and self.termination_event is not None
        )

    @classmethod
    def is_abstract(cls) -> bool:
        """Return if the abci app is abstract."""
        return cls._is_abstract

    @classmethod
    def add_termination(
        cls,
        background_round_cls: AppState,
        termination_event: EventType,
        termination_abci_app: Type["AbciApp"],
    ) -> Type["AbciApp"]:
        """Sets the termination related class variables."""
        cls.background_round_cls = background_round_cls
        cls.termination_transition_function = termination_abci_app.transition_function
        cls.termination_event = termination_event
        new_cross_period_persisted_keys = copy(cls.cross_period_persisted_keys)
        new_cross_period_persisted_keys.extend(
            termination_abci_app.cross_period_persisted_keys
        )
        new_cross_period_persisted_keys = list(set(new_cross_period_persisted_keys))
        cls.cross_period_persisted_keys = new_cross_period_persisted_keys
        return cls

    @property
    def synchronized_data(self) -> BaseSynchronizedData:
        """Return the current synchronized data."""
        latest_result = self.latest_result or self._initial_synchronized_data
        if hasattr(self._current_round_cls, "synchronized_data_class"):
            synchronized_data_class = self._current_round_cls.synchronized_data_class  # type: ignore
            return synchronized_data_class(db=latest_result.db)
        return latest_result

    @property
    def reset_index(self) -> int:
        """Return the reset index."""
        return self._reset_index

    @reset_index.setter
    def reset_index(self, reset_index: int) -> None:
        """Set the reset index."""
        self._reset_index = reset_index

    @classmethod
    def get_all_rounds(cls) -> Set[AppState]:
        """Get all the round states."""
        return set(cls.transition_function)

    @classmethod
    def get_all_events(cls) -> Set[EventType]:
        """Get all the events."""
        events: Set[EventType] = set()
        for _, transitions in cls.transition_function.items():
            events.update(transitions.keys())
        return events

    @staticmethod
    def _get_rounds_from_transition_function(
        transition_function: Optional[AbciAppTransitionFunction],
    ) -> Set[AppState]:
        """Get rounds from a transition function."""
        if transition_function is None:
            return set()
        result: Set[AppState] = set()
        for start, transitions in transition_function.items():
            result.add(start)
            result.update(transitions.values())
        return result

    @classmethod
    def get_all_round_classes(
        cls, include_termination_rounds: bool = False
    ) -> Set[AppState]:
        """Get all round classes."""
        result: Set[AppState] = cls._get_rounds_from_transition_function(
            cls.transition_function
        )
        if include_termination_rounds:
            termination_rounds = cls._get_rounds_from_transition_function(
                cls.termination_transition_function,
            )
            result.update(termination_rounds)
        return result

    @property
    def last_timestamp(self) -> datetime.datetime:
        """Get last timestamp."""
        if self._last_timestamp is None:
            raise ABCIAppInternalError("last timestamp is None")
        return self._last_timestamp

    def setup(self) -> None:
        """Set up the behaviour."""
        self.schedule_round(self.initial_round_cls)
        if self.is_termination_set:
            self.background_round_cls = cast(AppState, self.background_round_cls)
            self._background_round = self.background_round_cls(
                self._initial_synchronized_data,
                self.consensus_params,
            )

    def _log_start(self) -> None:
        """Log the entering in the round."""
        self.logger.info(
            f"Entered in the '{self.current_round.round_id}' round for period "
            f"{self.synchronized_data.period_count}"
        )

    def _log_end(self, event: EventType) -> None:
        """Log the exiting from the round."""
        self.logger.info(
            f"'{self.current_round.round_id}' round is done with event: {event}"
        )

    def _extend_previous_rounds_with_current_round(self) -> None:
        self._previous_rounds.append(self.current_round)
        self._current_round_height += 1

    def schedule_round(self, round_cls: AppState) -> None:
        """
        Schedule a round class.

        this means:
        - cancel timeout events belonging to the current round;
        - instantiate the new round class and set it as current round;
        - create new timeout events and schedule them according to the latest
          timestamp.

        :param round_cls: the class of the new round.
        """
        self.logger.debug("scheduling new round: %s", round_cls)
        for entry_id in self._current_timeout_entries:
            self._timeouts.cancel_timeout(entry_id)

        self._current_timeout_entries = []
        next_events = list(self.transition_function.get(round_cls, {}).keys())
        for event in next_events:
            timeout = self.event_to_timeout.get(event, None)
            # if first round, last_timestamp is None.
            # This means we do not schedule timeout events,
            # but we allow timeout events from the initial state
            # in case of concatenation.
            if timeout is not None and self._last_timestamp is not None:
                # last timestamp can be in the past relative to last seen block
                # time if we're scheduling from within update_time
                deadline = self.last_timestamp + datetime.timedelta(0, timeout)
                entry_id = self._timeouts.add_timeout(deadline, event)
                self.logger.info(
                    "scheduling timeout of %s seconds for event %s with deadline %s",
                    timeout,
                    event,
                    deadline,
                )
                self._current_timeout_entries.append(entry_id)

        self._last_round = self._current_round
        self._current_round_cls = round_cls
        self._current_round = round_cls(
            self.synchronized_data,
            self.consensus_params,
            (
                self._last_round.allowed_tx_type
                if self._last_round is not None
                and self._last_round.allowed_tx_type
                != self._current_round_cls.allowed_tx_type
                # when transitioning to a round with the same payload type we set None as otherwise it will allow no tx to be sumitted
                else None
            ),
        )
        self._log_start()
        self.synchronized_data.db.increment_round_count()  # ROUND_COUNT_DEFAULT is -1

    @property
    def current_round(self) -> AbstractRound:
        """Get the current round."""
        if self._current_round is None:
            raise ValueError("current_round not set!")
        return self._current_round

    @property
    def background_round(self) -> AbstractRound:
        """Get the background round."""
        if self._background_round is None:
            raise ValueError("background_round not set!")
        return self._background_round

    @property
    def is_termination_set(self) -> bool:
        """Get whether termination is set."""
        return self._is_termination_set

    @property
    def current_round_id(self) -> Optional[str]:
        """Get the current round id."""
        return self._current_round.round_id if self._current_round else None

    @property
    def current_round_height(self) -> int:
        """Get the current round height."""
        return self._current_round_height

    @property
    def last_round_id(self) -> Optional[str]:
        """Get the last round id."""
        return self._last_round.round_id if self._last_round else None

    @property
    def is_finished(self) -> bool:
        """Check whether the AbciApp execution has finished."""
        return self._current_round is None

    @property
    def latest_result(self) -> Optional[BaseSynchronizedData]:
        """Get the latest result of the round."""
        return None if len(self._round_results) == 0 else self._round_results[-1]

    @property
    def background_round_tx_type(self) -> Optional[str]:
        """Returns the allowed transaction type for background round."""
        if self.is_termination_set:
            return cast(AppState, self.background_round_cls).allowed_tx_type
        return None  # pragma: no cover

    def check_transaction(self, transaction: Transaction) -> None:
        """
        Check a transaction.

        The background round runs concurrently with other (normal) rounds.
        First we check if the transaction is meant for the background round,
        if not we forward to the current round object.

        :param transaction: the transaction.
        """
        if (
            self.is_termination_set
            and transaction.payload.transaction_type == self.background_round_tx_type
        ):
            self.background_round.check_transaction(transaction)
            return
        self.current_round.check_transaction(transaction)

    def process_transaction(self, transaction: Transaction) -> None:
        """
        Process a transaction.

        The background round runs concurrently with other (normal) rounds.
        First we check if the transaction is meant for the background round,
        if not we forward to the current round object.

        :param transaction: the transaction.
        """
        if (
            self.is_termination_set
            and transaction.payload.transaction_type == self.background_round_tx_type
        ):
            self.background_round.process_transaction(transaction)
            return
        self.current_round.process_transaction(transaction)

    def process_event(
        self, event: EventType, result: Optional[BaseSynchronizedData] = None
    ) -> None:
        """Process a round event."""
        if self._current_round_cls is None:
            self.logger.info(
                f"cannot process event '{event}' as current state is not set"
            )
            return

        # we first check whether the event is the special termination event.
        # if that's the case, we proceed with the termination transition function,
        # regardless of what the current round is
        if self.is_termination_set and event == self.termination_event:
            self.termination_transition_function = cast(
                AbciAppTransitionFunction, self.termination_transition_function
            )
            self.background_round_cls = cast(AppState, self.background_round_cls)
            next_round_cls = self.termination_transition_function[
                self.background_round_cls
            ].get(event, None)

            # we switch the current transition function, with the termination
            # transition function. Note that we don't need to return to the
            # normal transition function (self.transition_function) because
            # the termination transition function is sufficient for going
            # through the necessary rounds
            self.transition_function = self.termination_transition_function
            self.logger.info(
                f"The termination event was produced, transitioning to `{cast(AppState, next_round_cls).auto_round_id()}`."
            )
        else:
            next_round_cls = self.transition_function[self._current_round_cls].get(
                event, None
            )
        self._extend_previous_rounds_with_current_round()
        if result is not None:
            self._round_results.append(result)
        else:
            # we duplicate the state since the round was preemptively ended
            self._round_results.append(self.current_round.synchronized_data)

        self._log_end(event)
        if next_round_cls is not None:
            self.schedule_round(next_round_cls)
        else:
            self.logger.warning("AbciApp has reached a dead end.")
            self._current_round_cls = None
            self._current_round = None

    def update_time(self, timestamp: datetime.datetime) -> None:
        """
        Observe timestamp from last block.

        :param timestamp: the latest block's timestamp.
        """
        self.logger.info("arrived block with timestamp: %s", timestamp)
        self.logger.info("current AbciApp time: %s", self._last_timestamp)
        self._timeouts.pop_earliest_cancelled_timeouts()

        if self._timeouts.size == 0:
            # if no pending timeouts, then it is safe to
            # move forward the last known timestamp to the
            # latest block's timestamp.
            self.logger.info("no pending timeout, move time forward")
            self._last_timestamp = timestamp
            return

        earliest_deadline, _ = self._timeouts.get_earliest_timeout()
        while earliest_deadline <= timestamp:
            # the earliest deadline is expired. Pop it from the
            # priority queue and process the timeout event.
            expired_deadline, timeout_event = self._timeouts.pop_timeout()
            self.logger.warning(
                "expired deadline %s with event %s at AbciApp time %s",
                expired_deadline,
                timeout_event,
                timestamp,
            )

            # the last timestamp now becomes the expired deadline
            # clearly, it is earlier than the current highest known
            # timestamp that comes from the consensus engine.
            # However, we need it to correctly simulate the timeouts
            # of the next rounds. (for now we set it to timestamp to explore
            # the impact)
            self._last_timestamp = timestamp
            self.logger.info(
                "current AbciApp time after expired deadline: %s", self.last_timestamp
            )

            self.process_event(timeout_event)

            self._timeouts.pop_earliest_cancelled_timeouts()
            if self._timeouts.size == 0:
                break
            earliest_deadline, _ = self._timeouts.get_earliest_timeout()

        # at this point, there is no timeout event left to be triggered,
        # so it is safe to move forward the last known timestamp to the
        # new block's timestamp
        self._last_timestamp = timestamp
        self.logger.debug("final AbciApp time: %s", self._last_timestamp)

    def cleanup(
        self,
        cleanup_history_depth: int,
        cleanup_history_depth_current: Optional[int] = None,
    ) -> None:
        """Clear data."""
        if len(self._round_results) != len(self._previous_rounds):
            raise ABCIAppInternalError("Inconsistent round lengths")  # pragma: nocover
        # we need at least the last round result, and for symmetry we impose the same condition
        # on previous rounds and state.db
        cleanup_history_depth = max(cleanup_history_depth, MIN_HISTORY_DEPTH)
        self._previous_rounds = self._previous_rounds[-cleanup_history_depth:]
        self._round_results = self._round_results[-cleanup_history_depth:]
        self.synchronized_data.db.cleanup(
            cleanup_history_depth, cleanup_history_depth_current
        )
        self._reset_index += 1

    def cleanup_current_histories(self, cleanup_history_depth_current: int) -> None:
        """Reset the parameter histories for the current entry (period), keeping only the latest values for each parameter."""
        self.synchronized_data.db.cleanup_current_histories(
            cleanup_history_depth_current
        )


class RoundSequence:  # pylint: disable=too-many-instance-attributes
    """
    This class represents a sequence of rounds

    It is a generic class that keeps track of the current round
    of the consensus period. It receives 'deliver_tx' requests
    from the ABCI handlers and forwards them to the current
    active round instance, which implements the ABCI app logic.
    It also schedules the next round (if any) whenever a round terminates.
    """

    class _BlockConstructionState(Enum):
        """
        Phases of an ABCI-based block construction.

        WAITING_FOR_BEGIN_BLOCK: the app is ready to accept
            "begin_block" requests from the consensus engine node.
            Then, it transitions into the 'WAITING_FOR_DELIVER_TX' phase.
        WAITING_FOR_DELIVER_TX: the app is building the block
            by accepting "deliver_tx" requests, and waits
            until the "end_block" request.
            Then, it transitions into the 'WAITING_FOR_COMMIT' phase.
        WAITING_FOR_COMMIT: the app finished the construction
            of the block, but it is waiting for the "commit"
            request from the consensus engine node.
            Then, it transitions into the 'WAITING_FOR_BEGIN_BLOCK' phase.
        """

        WAITING_FOR_BEGIN_BLOCK = "waiting_for_begin_block"
        WAITING_FOR_DELIVER_TX = "waiting_for_deliver_tx"
        WAITING_FOR_COMMIT = "waiting_for_commit"

    def __init__(self, abci_app_cls: Type[AbciApp]):
        """Initialize the round."""
        self._blockchain = Blockchain()
        self._syncing_up = True

        self._block_construction_phase = (
            RoundSequence._BlockConstructionState.WAITING_FOR_BEGIN_BLOCK
        )

        self._block_builder = BlockBuilder()
        self._abci_app_cls = abci_app_cls
        self._abci_app: Optional[AbciApp] = None
        self._last_round_transition_timestamp: Optional[datetime.datetime] = None
        self._last_round_transition_height = 0
        self._last_round_transition_root_hash = b""
        self._last_round_transition_tm_height: Optional[int] = None
        self._tm_height: Optional[int] = None
        self._block_stall_deadline: Optional[datetime.datetime] = None
        self._termination_called: bool = False

    def setup(self, *args: Any, **kwargs: Any) -> None:
        """
        Set up the round sequence.

        :param args: the arguments to pass to the round constructor.
        :param kwargs: the keyword-arguments to pass to the round constructor.
        """
        self._abci_app = self._abci_app_cls(*args, **kwargs)
        self._abci_app.setup()

    def start_sync(
        self,
    ) -> None:  # pragma: nocover
        """
        Set `_syncing_up` flag to true.

        if the _syncing_up flag is set to true, the `async_act` method won't be executed. For more details refer to
        https://github.com/valory-xyz/open-autonomy/issues/247#issuecomment-1012268656
        """
        self._syncing_up = True

    def end_sync(
        self,
    ) -> None:
        """Set `_syncing_up` flag to false."""
        self._syncing_up = False

    @property
    def syncing_up(
        self,
    ) -> bool:
        """Return if the app is in sync mode."""
        return self._syncing_up

    @property
    def abci_app(self) -> AbciApp:
        """Get the AbciApp."""
        if self._abci_app is None:
            raise ABCIAppInternalError("AbciApp not set")  # pragma: nocover
        return self._abci_app

    @property
    def blockchain(self) -> Blockchain:
        """Get the Blockchain instance."""
        return self._blockchain

    @blockchain.setter
    def blockchain(self, _blockchain: Blockchain) -> None:
        """Get the Blockchain instance."""
        self._blockchain = _blockchain

    @property
    def height(self) -> int:
        """Get the height."""
        return self._blockchain.height

    @property
    def is_finished(self) -> bool:
        """Check if a round sequence has finished."""
        return self.abci_app.is_finished

    def check_is_finished(self) -> None:
        """Check if a round sequence has finished."""
        if self.is_finished:
            raise ValueError(
                "round sequence is finished, cannot accept new transactions"
            )

    @property
    def current_round(self) -> AbstractRound:
        """Get current round."""
        return self.abci_app.current_round

    @property
    def background_round(self) -> AbstractRound:
        """Get the background round."""
        return self.abci_app.background_round

    @property
    def current_round_id(self) -> Optional[str]:
        """Get the current round id."""
        return self.abci_app.current_round_id

    @property
    def current_round_height(self) -> int:
        """Get the current round height."""
        return self.abci_app.current_round_height

    @property
    def last_round_id(self) -> Optional[str]:
        """Get the last round id."""
        return self.abci_app.last_round_id

    @property
    def last_timestamp(self) -> datetime.datetime:
        """Get the last timestamp."""
        last_timestamp = (
            self._blockchain.blocks[-1].timestamp
            if self._blockchain.length != 0
            else None
        )
        if last_timestamp is None:
            raise ABCIAppInternalError("last timestamp is None")
        return last_timestamp

    @property
    def last_round_transition_timestamp(
        self,
    ) -> datetime.datetime:
        """Returns the timestamp for last round transition."""
        if self._last_round_transition_timestamp is None:
            raise ValueError(
                "Trying to access `last_round_transition_timestamp` while no transition has been completed yet."
            )

        return self._last_round_transition_timestamp

    @property
    def last_round_transition_height(
        self,
    ) -> int:
        """Returns the height for last round transition."""
        if self._last_round_transition_height == 0:
            raise ValueError(
                "Trying to access `last_round_transition_height` while no transition has been completed yet."
            )

        return self._last_round_transition_height

    @property
    def last_round_transition_root_hash(
        self,
    ) -> bytes:
        """Returns the root hash for last round transition."""
        if self._last_round_transition_root_hash == b"":
            # if called for the first chain initialization, return the hash resulting from the initial abci app's state
            return self.root_hash
        return self._last_round_transition_root_hash

    @property
    def last_round_transition_tm_height(self) -> int:
        """Returns the Tendermint height for last round transition."""
        if self._last_round_transition_tm_height is None:
            raise ValueError(
                "Trying to access Tendermint's last round transition height before any `end_block` calls."
            )
        return self._last_round_transition_tm_height

    @property
    def latest_synchronized_data(self) -> BaseSynchronizedData:
        """Get the latest synchronized_data."""
        return self.abci_app.synchronized_data

    @property
    def root_hash(self) -> bytes:
        """
        Get the Merkle root hash of the application state.

        Create an app hash that always increases in order to avoid conflicts between resets.
        Eventually, we do not necessarily need to have a value that increases, but we have to generate a hash that
        is always different among the resets, since our abci's state is different even thought we have reset the chain!
        For example, if we are in height 11, reset and then reach height 11 again, if we end up using the same hash
        at height 11 between the resets, then this is problematic.

        :return: the root hash to be included as the Header.AppHash in the next block.
        """
        return f"root:{self.abci_app.synchronized_data.db.round_count}reset:{self.abci_app.reset_index}".encode(
            "utf-8"
        )

    @property
    def tm_height(self) -> int:
        """Get Tendermint's current height."""
        if self._tm_height is None:
            raise ValueError(
                "Trying to access Tendermint's current height before any `end_block` calls."
            )
        return self._tm_height

    @tm_height.setter
    def tm_height(self, _tm_height: int) -> None:
        """Set Tendermint's current height."""
        self._tm_height = _tm_height

    @property
    def block_stall_deadline_expired(self) -> bool:
        """Get if the deadline for not having received any begin block requests from the Tendermint node has expired."""
        if self._block_stall_deadline is None:
            return False
        return datetime.datetime.now() > self._block_stall_deadline

    def init_chain(self, initial_height: int) -> None:
        """Init chain."""
        # reduce `initial_height` by 1 to get block count offset as per Tendermint protocol
        self._blockchain = Blockchain(initial_height - 1)

    def begin_block(self, header: Header) -> None:
        """Begin block."""
        if self.is_finished:
            raise ABCIAppInternalError(
                "round sequence is finished, cannot accept new blocks"
            )
        if (
            self._block_construction_phase
            != RoundSequence._BlockConstructionState.WAITING_FOR_BEGIN_BLOCK
        ):
            raise ABCIAppInternalError(
                f"cannot accept a 'begin_block' request. Current phase={self._block_construction_phase}"
            )

        # From now on, the ABCI app waits for 'deliver_tx' requests, until 'end_block' is received
        self._block_construction_phase = (
            RoundSequence._BlockConstructionState.WAITING_FOR_DELIVER_TX
        )
        self._block_builder.reset()
        self._block_builder.header = header
        self.abci_app.update_time(header.timestamp)
        # we use the local time of the agent to specify the expiration of the deadline
        self._block_stall_deadline = datetime.datetime.now() + datetime.timedelta(
            seconds=BLOCKS_STALL_TOLERANCE
        )
        _logger.info(
            "Created a new local deadline for the next `begin_block` request from the Tendermint node: "
            f"{self._block_stall_deadline}"
        )

    def deliver_tx(self, transaction: Transaction) -> None:
        """
        Deliver a transaction.

        Appends the transaction to build the block on 'end_block' later.
        :param transaction: the transaction.
        :raises:  an Error otherwise.
        """
        if (
            self._block_construction_phase
            != RoundSequence._BlockConstructionState.WAITING_FOR_DELIVER_TX
        ):
            raise ABCIAppInternalError(
                f"cannot accept a 'deliver_tx' request. Current phase={self._block_construction_phase}"
            )

        self.abci_app.check_transaction(transaction)
        self.abci_app.process_transaction(transaction)
        self._block_builder.add_transaction(transaction)

    def end_block(self) -> None:
        """Process the 'end_block' request."""
        if (
            self._block_construction_phase
            != RoundSequence._BlockConstructionState.WAITING_FOR_DELIVER_TX
        ):
            raise ABCIAppInternalError(
                f"cannot accept a 'end_block' request. Current phase={self._block_construction_phase}"
            )
        # The ABCI app waits for the commit
        self._block_construction_phase = (
            RoundSequence._BlockConstructionState.WAITING_FOR_COMMIT
        )

    def commit(self) -> None:
        """Process the 'commit' request."""
        if (
            self._block_construction_phase
            != RoundSequence._BlockConstructionState.WAITING_FOR_COMMIT
        ):
            raise ABCIAppInternalError(
                f"cannot accept a 'commit' request. Current phase={self._block_construction_phase}"
            )
        block = self._block_builder.get_block()
        try:
            if self._blockchain.is_init:
                # There are occasions where we wait for an init_chain() before accepting blocks.
                # This can happen during hard reset, where we might've reset the local blockchain,
                # But are still receiving requests from the not yet reset tendermint node.
                # We only process blocks on an initialized local blockchain.
                # The local blockchain gets initialized upon receiving an init_chain request from
                # the tendermint node. In cases where we don't want to wait for the init_chain req,
                # one can create a Blockchain instance with `is_init=True`, i.e. the default args.
                self._blockchain.add_block(block)
                self._update_round()
            else:
                logging.warning(
                    f"Received block with height {block.header.height} before the blockchain was initialized."
                )
            # The ABCI app now waits again for the next block
            self._block_construction_phase = (
                RoundSequence._BlockConstructionState.WAITING_FOR_BEGIN_BLOCK
            )
        except AddBlockError as exception:
            raise exception

    def reset_blockchain(self, is_replay: bool = False, is_init: bool = False) -> None:
        """
        Reset blockchain after tendermint reset.

        :param is_replay: whether we are resetting the blockchain while replaying blocks.
        :param is_init: whether to process blocks before receiving an init_chain req from tendermint.
        """
        if is_replay:
            self._block_construction_phase = (
                RoundSequence._BlockConstructionState.WAITING_FOR_BEGIN_BLOCK
            )
        self._blockchain = Blockchain(is_init=is_init)

    def _update_round(self) -> None:
        """
        Update a round.

        Check whether the round has finished. If so, get the
        new round and set it as the current round.
        """
        background_result: Optional[Tuple[BaseSynchronizedData, Any]] = None
        if self.abci_app.is_termination_set:
            background_result = self.abci_app.background_round.end_block()
        if background_result is not None and not self._termination_called:
            # when the background round returns, it takes priority over normal rounds
            # because the BackgroundRound never ends, we should only take into account
            # its response only once
            self._termination_called = True
            result: Optional[Tuple[BaseSynchronizedData, Any]] = background_result
        else:
            result = self.abci_app.current_round.end_block()

        if result is None:
            # the termination round, nor the current round returned, so no update needs to be made
            return

        self._last_round_transition_timestamp = self._blockchain.last_block.timestamp
        self._last_round_transition_height = self.height
        self._last_round_transition_root_hash = self.root_hash
        self._last_round_transition_tm_height = self.tm_height
        round_result, event = result
        _logger.debug(
            f"updating round, current_round {self.current_round.round_id}, event: {event}, round result {round_result}"
        )
        self.abci_app.process_event(event, result=round_result)

    def _reset_to_default_params(self) -> None:
        """Resets the instance params to their default value."""
        self._last_round_transition_timestamp = None
        self._last_round_transition_height = 0
        self._last_round_transition_root_hash = b""
        self._last_round_transition_tm_height = None
        self._tm_height = None

    def reset_state(
        self,
        restart_from_round: AppState,
        round_count: int,
        reset_index: int,
    ) -> None:
        """
        This method resets the state of RoundSequence to the begging of the period.

        Note: This is intended to be used only for agent <-> tendermint communication recovery only!

        :param restart_from_round: from which round to restart the abci. This round should be the first round in the last period.
        :param round_count: the round count at the beginning of the period -1.
        :param reset_index: the reset index (a.k.a. period count) -1.
        """
        self._reset_to_default_params()
        self.abci_app.synchronized_data.db.round_count = round_count
        self.abci_app.reset_index = reset_index
        self.abci_app.schedule_round(restart_from_round)<|MERGE_RESOLUTION|>--- conflicted
+++ resolved
@@ -743,15 +743,6 @@
     """
 
     # Keys always set by default
-<<<<<<< HEAD
-    # TODO: round_count and period_count need to be guaranteed to be synchronized too.
-    default_db_keys: List[str] = [
-        "round_count",
-        "period_count",
-        "nb_participants",
-        "safe_contract_address",
-    ]
-=======
     # `round_count` and `period_count` need to be guaranteed to be synchronized too:
     #
     # * `round_count` is only incremented when scheduling a new round,
@@ -759,8 +750,12 @@
     # * `period_count` comes from the `reset_index` which is the last key of the `self._data`.
     #    The `self._data` keys are only updated on create, and cleanup operations,
     #    which are also meant to be synchronized since they are used at the rounds.
-    default_db_keys: List[str] = ["round_count", "period_count", "nb_participants"]
->>>>>>> 722a5715
+    default_db_keys: List[str] = [
+        "round_count",
+        "period_count",
+        "nb_participants",
+        "safe_contract_address",
+    ]
 
     def __init__(
         self,
