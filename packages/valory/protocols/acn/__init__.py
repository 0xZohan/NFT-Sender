# -*- coding: utf-8 -*-
# ------------------------------------------------------------------------------
#
#   Copyright 2022 valory
#
#   Licensed under the Apache License, Version 2.0 (the "License");
#   you may not use this file except in compliance with the License.
#   You may obtain a copy of the License at
#
#       http://www.apache.org/licenses/LICENSE-2.0
#
#   Unless required by applicable law or agreed to in writing, software
#   distributed under the License is distributed on an "AS IS" BASIS,
#   WITHOUT WARRANTIES OR CONDITIONS OF ANY KIND, either express or implied.
#   See the License for the specific language governing permissions and
#   limitations under the License.
#
# ------------------------------------------------------------------------------

"""
This module contains the support resources for the acn protocol.

<<<<<<< HEAD
It was created with protocol buffer compiler version `libprotoc 3.19.4` and aea version `1.7.0`.
=======
It was created with protocol buffer compiler version `libprotoc 3.19.4` and aea version `1.9.0.post1`.
>>>>>>> 90f69f3a
"""

from packages.valory.protocols.acn.message import AcnMessage
from packages.valory.protocols.acn.serialization import AcnSerializer


AcnMessage.serializer = AcnSerializer<|MERGE_RESOLUTION|>--- conflicted
+++ resolved
@@ -20,11 +20,7 @@
 """
 This module contains the support resources for the acn protocol.
 
-<<<<<<< HEAD
-It was created with protocol buffer compiler version `libprotoc 3.19.4` and aea version `1.7.0`.
-=======
 It was created with protocol buffer compiler version `libprotoc 3.19.4` and aea version `1.9.0.post1`.
->>>>>>> 90f69f3a
 """
 
 from packages.valory.protocols.acn.message import AcnMessage
