# -*- coding: utf-8 -*-
# ------------------------------------------------------------------------------
#
#   Copyright 2021 Valory AG
#
#   Licensed under the Apache License, Version 2.0 (the "License");
#   you may not use this file except in compliance with the License.
#   You may obtain a copy of the License at
#
#       http://www.apache.org/licenses/LICENSE-2.0
#
#   Unless required by applicable law or agreed to in writing, software
#   distributed under the License is distributed on an "AS IS" BASIS,
#   WITHOUT WARRANTIES OR CONDITIONS OF ANY KIND, either express or implied.
#   See the License for the specific language governing permissions and
#   limitations under the License.
#
# ------------------------------------------------------------------------------

"""This module contains the base classes for the models classes of the skill."""
from abc import ABC, ABCMeta, abstractmethod
from copy import copy
from enum import Enum
from math import ceil
from typing import (
    Any,
    Callable,
    Dict,
    FrozenSet,
    List,
    Optional,
    Sequence,
    Tuple,
    Type,
    cast,
)

from aea.exceptions import enforce
from eth_account import Account
from eth_account.messages import encode_defunct

from packages.fetchai.connections.ledger.base import (
    CONNECTION_ID as LEDGER_CONNECTION_PUBLIC_ID,
)
from packages.valory.protocols.abci.custom_types import Header
from packages.valory.skills.abstract_round_abci.serializer import (
    DictProtobufStructSerializer,
)


OK_CODE = 0
ERROR_CODE = 1
LEDGER_API_ADDRESS = str(LEDGER_CONNECTION_PUBLIC_ID)


class _MetaPayload(ABCMeta):
    """
    Payload metaclass.

    The purpose of this metaclass is to remember the association
    between the type of a payload and the payload class to build it.
    This is necessary to recover the right payload class to instantiate
    at decoding time.

    Each class that has this class as metaclass must have a class
    attribute 'transaction_type', which for simplicity is required
    to be convertible to string, for serialization purposes.
    """

    transaction_type_to_payload_cls: Dict[str, Type["BaseTxPayload"]] = {}

    def __new__(mcs, name: str, bases: Tuple, namespace: Dict, **kwargs: Any) -> Type:  # type: ignore
        """Create a new class object."""
        new_cls = super().__new__(mcs, name, bases, namespace, **kwargs)

        if new_cls.__module__.startswith("packages."):
            # ignore class if it is from an import with prefix "packages."
            return new_cls
        if ABC in bases:
            # abstract class, return
            return new_cls
        if not issubclass(new_cls, BaseTxPayload):
            raise ValueError(f"class {name} must inherit from {BaseTxPayload.__name__}")
        new_cls = cast(Type[BaseTxPayload], new_cls)

        transaction_type = str(mcs._get_field(new_cls, "transaction_type"))
        mcs._validate_transaction_type(transaction_type, new_cls)
        # remember association from transaction type to payload class
        mcs.transaction_type_to_payload_cls[transaction_type] = new_cls

        return new_cls

    @classmethod
    def _validate_transaction_type(
        mcs, transaction_type: str, new_payload_cls: Type["BaseTxPayload"]
    ) -> None:
        """Check that a transaction type is not already associated to a concrete payload class."""
        if transaction_type in mcs.transaction_type_to_payload_cls:
            previous_payload_cls = mcs.transaction_type_to_payload_cls[transaction_type]
            if new_payload_cls != previous_payload_cls:
                raise ValueError(
                    f"transaction type with name {transaction_type} already used by class {previous_payload_cls}, and cannot be used by class {new_payload_cls}"
                )

    @classmethod
    def _get_field(mcs, cls: Type, field_name: str) -> Any:
        """Get a field from a class if present, otherwise raise error."""
        if not hasattr(cls, field_name) and getattr(cls, field_name) is None:
            raise ValueError(f"class {cls} must set '{field_name}' class field")
        return getattr(cls, field_name)


class BaseTxPayload(ABC, metaclass=_MetaPayload):
    """This class represents a base class for transaction payload classes."""

    transaction_type: Any

    def __init__(self, sender: str) -> None:
        """
        Initialize a transaction payload.

        :param sender: the sender (Ethereum) address
        """
        self.sender = sender

    def encode(self) -> bytes:
        """Encode the payload."""
        return DictProtobufStructSerializer.encode(self.json)

    @classmethod
    def decode(cls, obj: bytes) -> "BaseTxPayload":
        """Decode the payload."""
        return cls.from_json(DictProtobufStructSerializer.decode(obj))

    @classmethod
    def from_json(cls, obj: Dict) -> "BaseTxPayload":
        """Decode the payload."""
        data = copy(obj)
        transaction_type = str(data.pop("transaction_type"))
        payload_cls = _MetaPayload.transaction_type_to_payload_cls[transaction_type]
        return payload_cls(**data)

    @property
    def json(self) -> Dict:
        """Get the JSON representation of the payload."""
        return dict(
            transaction_type=str(self.transaction_type), sender=self.sender, **self.data
        )

    @property
    def data(self) -> Dict:
        """
        Get the dictionary data.

        The returned dictionary is required to be used
        as keyword constructor initializer, i.e. these two
        should have the same effect:

            sender = "..."
            some_kwargs = {...}
            p1 = SomePayloadClass(sender, **some_kwargs)
            p2 = SomePayloadClass(sender, **p1.data)

        :return: a dictionary which contains the payload data
        """
        return {}

    def __eq__(self, other: Any) -> bool:
        """Check equality."""
        return self.sender == other.sender and self.data == other.data


class Transaction(ABC):
    """Class to represent a transaction for the ephemeral chain of a period."""

    def __init__(self, payload: BaseTxPayload, signature: str) -> None:
        """Initialize a transaction object."""
        self.payload = payload
        self.signature = signature

    def encode(self) -> bytes:
        """Encode the transaction."""
        data = dict(payload=self.payload.json, signature=self.signature)
        return DictProtobufStructSerializer.encode(data)

    @classmethod
    def decode(cls, obj: bytes) -> "Transaction":
        """Decode the transaction."""
        data = DictProtobufStructSerializer.decode(obj)
        signature = data["signature"]
        payload_dict = data["payload"]
        payload = BaseTxPayload.from_json(payload_dict)
        return Transaction(payload, signature)

    def verify(self) -> None:
        """Verify the signature is correct."""
        payload_bytes = DictProtobufStructSerializer.encode(self.payload.json)
        encoded_payload_bytes = encode_defunct(payload_bytes)
        public_key = Account.recover_message(  # pylint: disable=no-value-for-parameter
            encoded_payload_bytes, signature=self.signature
        )
        if public_key != self.payload.sender:
            raise ValueError("signature not valid.")

    def __eq__(self, other: Any) -> bool:
        """Check equality."""
        return (
            isinstance(other, Transaction)
            and self.payload == other.payload
            and self.signature == other.signature
        )


class Block:  # pylint: disable=too-few-public-methods
    """Class to represent (a subset of) data of a Tendermint block."""

    def __init__(
        self,
        header: Header,
        transactions: Sequence[Transaction],
    ) -> None:
        """Initialize the block."""
        self.header = header
        self._transactions: Tuple[Transaction, ...] = tuple(transactions)

    @property
    def transactions(self) -> Tuple[Transaction, ...]:
        """Get the transactions."""
        return self._transactions


class Blockchain:
    """
    Class to represent a (naive) Tendermint blockchain.

    The consistency of the data in the blocks is guaranteed by Tendermint.
    """

    def __init__(self) -> None:
        """Initialize the blockchain."""
        self._blocks: List[Block] = []

    def add_block(self, block: Block) -> None:
        """Add a block to the list."""
        expected_height = self.height
        actual_height = block.header.height
        if expected_height != actual_height:
            raise ValueError(f"expected height {expected_height}, got {actual_height}")
        self._blocks.append(block)

    @property
    def height(self) -> int:
        """Get the height."""
        return self.length + 1

    @property
    def length(self) -> int:
        """Get the blockchain length."""
        return len(self._blocks)

    def get_block(self, height: int) -> Block:
        """Get the ith block."""
        if not self.length > height >= 0:
            raise ValueError(
                f"height {height} not valid, must be between {self.length} and 0"
            )
        return self._blocks[height]


class BlockBuilder:
    """Helper class to build a block."""

    _current_header: Optional[Header] = None
    _current_transactions: List[Transaction] = []

    def __init__(self) -> None:
        """Initialize the block builder."""
        self.reset()

    def reset(self) -> None:
        """Reset the temporary data structures."""
        self._current_header = None
        self._current_transactions = []

    @property
    def header(self) -> Header:
        """
        Get the block header.

        :return: the block header
        """
        if self._current_header is None:
            raise ValueError("header not set")
        return self._current_header

    @header.setter
    def header(self, header: Header) -> None:
        """Set the header."""
        if self._current_header is not None:
            raise ValueError("header already set")
        self._current_header = header

    @property
    def transactions(self) -> Tuple[Transaction, ...]:
        """Get the sequence of transactions."""
        return tuple(self._current_transactions)

    def add_transaction(self, transaction: Transaction) -> None:
        """Add a transaction."""
        self._current_transactions.append(transaction)

    def get_block(self) -> Block:
        """Get the block."""
        return Block(
            self.header,
            self._current_transactions,
        )


class ConsensusParams:
    """Represent the consensus parameters."""

    def __init__(self, max_participants: int):
        """Initialize the consensus parameters."""
        self._max_participants = max_participants

    @property
    def max_participants(self) -> int:
        """Get the maximum number of participants."""
        return self._max_participants

    @property
    def two_thirds_threshold(self) -> int:
        """Get the 2/3 threshold."""
        return ceil(self.max_participants * 2 / 3)

    @classmethod
    def from_json(cls, obj: Dict) -> "ConsensusParams":
        """Get from JSON."""
        max_participants = obj["max_participants"]
        enforce(
            isinstance(max_participants, int) and max_participants >= 0,
            "max_participants must be an integer greater than 0.",
        )
        return ConsensusParams(max_participants)


class BasePeriodState:
    """
    Class to represent a period state.

    This is the relevant state constructed and replicated by the agents in a period.
    """

    def __init__(
        self,
        participants: Optional[FrozenSet[str]] = None,
    ) -> None:
        """Initialize a period state."""
        self._participants = participants

    @property
    def participants(self) -> FrozenSet[str]:
        """Get the participants."""
        if self._participants is None:
            raise ValueError("'participants' field is None")
        return self._participants

    def update(self, **kwargs: Any) -> "BasePeriodState":
        """Copy and update the state."""
        # remove leading underscore from keys
        data = {key[1:]: value for key, value in self.__dict__.items()}
        data.update(kwargs)
        return type(self)(**data)


class AbstractRound(ABC):
    """
    This class represents an abstract round.

    A round is a state of a period. It usually involves
    interactions between participants in the period,
    although this is not enforced at this level of abstraction.
    """

    round_id: str

    def __init__(
        self,
        state: BasePeriodState,
        consensus_params: ConsensusParams,
    ) -> None:
        """Initialize the round."""
        self._consensus_params = consensus_params
        self._state = state

    @property
    def period_state(self) -> BasePeriodState:
        """Get the period state."""
        return self._state

    def check_transaction(self, transaction: Transaction) -> bool:
        """
        Check transaction against the current state.

        By convention, the payload handler should be a method
        of the class that is named 'check_{payload_name}'.

        :param transaction: the transaction
        :return: True if the transaction can be applied to the current
            state, False otherwise.
        """
        tx_type = transaction.payload.transaction_type.value
        payload_handler: Callable[[BaseTxPayload], bool] = getattr(
            self, "check_" + tx_type, None
        )
        if payload_handler is None:
            # request not recognized
            return False
        return payload_handler(transaction.payload)

    def process_transaction(self, transaction: Transaction) -> None:
        """
        Process a transaction.

        By convention, the payload handler should be a method
        of the class that is named '{payload_name}'.

        :param transaction: the transaction.
        """
        tx_type = transaction.payload.transaction_type.value
        handler: Callable[[BaseTxPayload], None] = getattr(self, tx_type, None)
        if handler is None:
            raise ValueError("request not recognized")
        if not self.check_transaction(transaction):
            raise ValueError("transaction not valid")
        handler(transaction.payload)

    @abstractmethod
    def end_block(self) -> Optional[Tuple[BasePeriodState, "AbstractRound"]]:
        """
        Process the end of the block.

        The role of this method is check whether the round
        is considered ended.

        If the round is ended, the return value
         - return the final result of the round.
         - schedule the next round (if any). If None, the period
            in which the round was executed is considered ended.

        This is done after each block because we consider the Tendermint
        block, and not the transaction, as the smallest unit
        on which the consensus is reached; in other words,
        each read operation on the state should be done
        only after each block, and not after each transaction.
        """


class Period:
    """
    This class represents a period (i.e. a sequence of rounds)

    It is a generic class that keeps track of the current round
    of the consensus period. It receives 'deliver_tx' requests
    from the ABCI handlers and forwards them to the current
    active round instance, which implements the ABCI app logic.
    It also schedules the next round (if any) whenever a round terminates.
    """

    class _BlockConstructionState(Enum):
        """
        Phases of an ABCI-based block construction.

        WAITING_FOR_BEGIN_BLOCK: the app is ready to accept
            "begin_block" requests from the consensus engine node.
            Then, it transitions into the 'WAITING_FOR_DELIVER_TX' phase.
        WAITING_FOR_DELIVER_TX: the app is building the block
            by accepting "deliver_tx" requests, and waits
            until the "end_block" request.
            Then, it transitions into the 'WAITING_FOR_COMMIT' phase.
        WAITING_FOR_COMMIT: the app finished the construction
            of the block, but it is waiting for the "commit"
            request from the consensus engine node.
            Then, it transitions into the 'WAITING_FOR_BEGIN_BLOCK' phase.
        """

        WAITING_FOR_BEGIN_BLOCK = "waiting_for_begin_block"
        WAITING_FOR_DELIVER_TX = "waiting_for_deliver_tx"
        WAITING_FOR_COMMIT = "waiting_for_commit"

    def __init__(self, starting_round_cls: Type[AbstractRound]):
        """Initialize the round."""
        self._blockchain = Blockchain()

        self._block_construction_phase = (
            Period._BlockConstructionState.WAITING_FOR_BEGIN_BLOCK
        )

        self._block_builder = BlockBuilder()
        self._starting_round_cls = starting_round_cls
        self._current_round: Optional[AbstractRound] = None

        self._previous_rounds: List[AbstractRound] = []
        self._round_results: List[Any] = []

    def setup(self, *args: Any, **kwargs: Any) -> None:
        """
        Set up the period.

        :param args: the arguments to pass to the round constructor.
        :param kwargs: the keyword-arguments to pass to the round constructor.
        """
        self._current_round = self._starting_round_cls(*args, **kwargs)

    @property
    def is_finished(self) -> bool:
        """Check if a period has finished."""
        return self._current_round is None

    def check_is_finished(self) -> None:
        """Check if a period has finished."""
        if self.is_finished:
            raise ValueError("period is finished, cannot accept new transactions")

    @property
    def current_round(self) -> AbstractRound:
        """Get current round."""
        if self._current_round is None:
            raise ValueError("current_round not set!")
        return self._current_round

    @property
    def current_round_id(self) -> Optional[str]:
        """Get the current round id."""
        return self._current_round.round_id if self._current_round else None

    @property
    def latest_result(self) -> Optional[Any]:
        """Get the latest result of the round."""
        return None if len(self._round_results) == 0 else self._round_results[-1]

    def begin_block(self, header: Header) -> None:
        """Begin block."""
        if self.is_finished:
            raise ValueError("period is finished, cannot accept new blocks")
        if (
            self._block_construction_phase
            != Period._BlockConstructionState.WAITING_FOR_BEGIN_BLOCK
        ):
            raise ValueError("cannot accept a 'begin_block' request.")
        # From now on, the ABCI app waits for 'deliver_tx' requests, until 'end_block' is received
        self._block_construction_phase = (
            Period._BlockConstructionState.WAITING_FOR_DELIVER_TX
        )
        self._block_builder.reset()
        self._block_builder.header = header

    def deliver_tx(self, transaction: Transaction) -> bool:
        """
        Deliver a transaction.

        Appends the transaction to build the block on 'end_block' later.

        :param transaction: the transaction.
        :return: True if the transaction delivery was successful, False otherwise.
        """
<<<<<<< HEAD
        if (
            self._block_construction_phase
            != Period._BlockConstructionState.WAITING_FOR_DELIVER_TX
        ):
            raise ValueError("cannot accept a 'deliver_tx' request.")
        is_valid = cast(AbstractRound, self._current_round).check_transaction(
            transaction
        )
=======
        if not self._in_block_processing:
            raise ValueError("not processing a block")
        is_valid = self.current_round.check_transaction(transaction)
>>>>>>> b1c52c7f
        if is_valid:
            self.current_round.process_transaction(transaction)
            self._block_builder.add_transaction(transaction)
        return is_valid

    def end_block(self) -> None:
        """Process the 'end_block' request."""
<<<<<<< HEAD
        if (
            self._block_construction_phase
            != Period._BlockConstructionState.WAITING_FOR_DELIVER_TX
        ):
            raise ValueError("cannot accept a 'end_block' request.")
        # The ABCI app now waits again for the next block
        self._block_construction_phase = (
            Period._BlockConstructionState.WAITING_FOR_COMMIT
        )
=======
        if not self._in_block_processing:
            raise ValueError("not processing a block")
        # what's missing here?
>>>>>>> b1c52c7f

    def commit(self) -> None:
        """Process the 'commit' request."""
        if (
            self._block_construction_phase
            != Period._BlockConstructionState.WAITING_FOR_COMMIT
        ):
            raise ValueError("cannot accept a 'commit' request.")
        block = self._block_builder.get_block()
        self._blockchain.add_block(block)
        self._update_round()
        # The ABCI app now waits again for the next block
        self._block_construction_phase = (
            Period._BlockConstructionState.WAITING_FOR_BEGIN_BLOCK
        )

    def _update_round(self) -> None:
        """
        Update a round.

        Check whether the round has finished. If so, get the
        new round and set it as the current round.
        """
        current_round = self.current_round
        result = current_round.end_block()
        if result is None:
            return
        round_result, next_round = result
        self._previous_rounds.append(current_round)
        self._round_results.append(round_result)
        self._current_round = next_round<|MERGE_RESOLUTION|>--- conflicted
+++ resolved
@@ -565,7 +565,6 @@
         :param transaction: the transaction.
         :return: True if the transaction delivery was successful, False otherwise.
         """
-<<<<<<< HEAD
         if (
             self._block_construction_phase
             != Period._BlockConstructionState.WAITING_FOR_DELIVER_TX
@@ -574,11 +573,6 @@
         is_valid = cast(AbstractRound, self._current_round).check_transaction(
             transaction
         )
-=======
-        if not self._in_block_processing:
-            raise ValueError("not processing a block")
-        is_valid = self.current_round.check_transaction(transaction)
->>>>>>> b1c52c7f
         if is_valid:
             self.current_round.process_transaction(transaction)
             self._block_builder.add_transaction(transaction)
@@ -586,7 +580,6 @@
 
     def end_block(self) -> None:
         """Process the 'end_block' request."""
-<<<<<<< HEAD
         if (
             self._block_construction_phase
             != Period._BlockConstructionState.WAITING_FOR_DELIVER_TX
@@ -596,11 +589,6 @@
         self._block_construction_phase = (
             Period._BlockConstructionState.WAITING_FOR_COMMIT
         )
-=======
-        if not self._in_block_processing:
-            raise ValueError("not processing a block")
-        # what's missing here?
->>>>>>> b1c52c7f
 
     def commit(self) -> None:
         """Process the 'commit' request."""
