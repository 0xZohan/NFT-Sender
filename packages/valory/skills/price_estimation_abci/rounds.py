--- conflicted
+++ resolved
@@ -669,11 +669,7 @@
 
         self.participant_to_votes[sender] = payload
 
-<<<<<<< HEAD
-    def check_validate_safe(self, payload: ValidateSafePayload) -> None:
-=======
-    def check_validate(self, payload: ValidatePayload) -> bool:
->>>>>>> 29cd8010
+    def check_validate(self, payload: ValidatePayload) -> None:
         """
         Check a validate payload can be applied to the current state.
 
