# -*- coding: utf-8 -*-
# ------------------------------------------------------------------------------
#
#   Copyright 2021-2023 Valory AG
#
#   Licensed under the Apache License, Version 2.0 (the "License");
#   you may not use this file except in compliance with the License.
#   You may obtain a copy of the License at
#
#       http://www.apache.org/licenses/LICENSE-2.0
#
#   Unless required by applicable law or agreed to in writing, software
#   distributed under the License is distributed on an "AS IS" BASIS,
#   WITHOUT WARRANTIES OR CONDITIONS OF ANY KIND, either express or implied.
#   See the License for the specific language governing permissions and
#   limitations under the License.
#
# ------------------------------------------------------------------------------

"""Test the behaviours_utils.py module of the skill."""

import json
import logging
import math
import platform
import time
from abc import ABC
from collections import OrderedDict
from datetime import datetime
from enum import Enum
from pathlib import Path
from typing import (
    Any,
    Callable,
    Dict,
    Generator,
    List,
    Optional,
    Tuple,
    Type,
    Union,
    cast,
)
from unittest import mock
from unittest.mock import MagicMock

import pytest
import pytz  # pylint: disable=import-error
from _pytest.logging import LogCaptureFixture

# pylint: skip-file
from aea.common import JSONLike
from aea.protocols.base import Message
from aea.test_tools.utils import as_context
from aea_test_autonomy.helpers.base import try_send
from hypothesis import given, settings
from hypothesis import strategies as st

from packages.open_aea.protocols.signing import SigningMessage
from packages.valory.connections.http_client.connection import HttpDialogues
from packages.valory.protocols.http import HttpMessage
from packages.valory.protocols.ledger_api.custom_types import (
    SignedTransaction,
    TransactionDigest,
)
from packages.valory.protocols.ledger_api.message import LedgerApiMessage
from packages.valory.protocols.tendermint import TendermintMessage
from packages.valory.skills.abstract_round_abci import behaviour_utils
from packages.valory.skills.abstract_round_abci.base import (
    AbstractRound,
    BaseSynchronizedData,
    BaseTxPayload,
    DegenerateRound,
    Transaction,
)
from packages.valory.skills.abstract_round_abci.behaviour_utils import (
    AsyncBehaviour,
    BaseBehaviour,
    BaseBehaviourInternalError,
    DegenerateBehaviour,
    GENESIS_TIME_FMT,
    HEIGHT_OFFSET_MULTIPLIER,
    MIN_HEIGHT_OFFSET,
    NON_200_RETURN_CODE_DURING_RESET_THRESHOLD,
    RESET_HASH,
    ROOT_HASH,
    RPCResponseStatus,
    SendException,
    TimeoutException,
    TmManager,
    _MetaBaseBehaviour,
    make_degenerate_behaviour,
)
from packages.valory.skills.abstract_round_abci.io_.ipfs import (
    IPFSInteract,
    IPFSInteractionError,
)
from packages.valory.skills.abstract_round_abci.models import (
    SharedState,
    TendermintRecoveryParams,
)
from packages.valory.skills.abstract_round_abci.tests.conftest import profile_name


_DEFAULT_REQUEST_TIMEOUT = 10.0
_DEFAULT_REQUEST_RETRY_DELAY = 1.0
_DEFAULT_TX_MAX_ATTEMPTS = 10
_DEFAULT_TX_TIMEOUT = 10.0

settings.load_profile(profile_name)


PACKAGE_DIR = Path(__file__).parent.parent

# https://github.com/python/cpython/issues/94414
# https://stackoverflow.com/questions/46133223/maximum-value-of-timestamp
# NOTE: timezone in behaviour_utils._get_reset_params set to UTC
#  but hypothesis does not allow passing of the `tzinfo` argument
#  hence we add and subtract a day from the actual min / max datetime
MIN_DATETIME_WINDOWS = datetime(1970, 1, 3, 1, 0, 0)
MAX_DATETIME_WINDOWS = datetime(3000, 12, 30, 23, 59, 59)


def mock_yield_and_return(
    return_value: Any,
) -> Callable[[], Generator[None, None, Any]]:
    """Wrapper for a Dummy generator that returns a `bool`."""

    def yield_and_return(*_: Any, **__: Any) -> Generator[None, None, Any]:
        """Dummy generator that returns a `bool`."""
        yield
        return return_value

    return yield_and_return


def yield_and_return_bool_wrapper(
    flag_value: bool,
) -> Callable[[], Generator[None, None, Optional[bool]]]:
    """Wrapper for a Dummy generator that returns a `bool`."""

    def yield_and_return_bool(
        **_: bool,
    ) -> Generator[None, None, Optional[bool]]:
        """Dummy generator that returns a `bool`."""
        yield
        return flag_value

    return yield_and_return_bool


def yield_and_return_int_wrapper(
    value: Optional[int],
) -> Callable[[], Generator[None, None, Optional[int]]]:
    """Wrapper for a Dummy generator that returns an `int`."""

    def yield_and_return_int(
        **_: int,
    ) -> Generator[None, None, Optional[int]]:
        """Dummy generator that returns an `int`."""
        yield
        return value

    return yield_and_return_int


class AsyncBehaviourTest(AsyncBehaviour, ABC):
    """Concrete AsyncBehaviour class for testing purposes."""

    def async_act_wrapper(self) -> Generator:
        """Do async act wrapper. Forwards to 'async_act'."""
        yield from self.async_act()

    def async_act(self) -> Generator:
        """Do 'async_act'."""


def async_behaviour_initial_state_is_ready() -> None:
    """Check that the initial async state is "READY"."""
    behaviour = AsyncBehaviourTest()
    assert behaviour.state == AsyncBehaviour.AsyncState.READY


def test_async_behaviour_ticks() -> None:
    """Test "AsyncBehaviour", only ticks."""

    class MyAsyncBehaviour(AsyncBehaviourTest):
        counter = 0

        def async_act(self) -> Generator:
            self.counter += 1
            yield
            self.counter += 1
            yield
            self.counter += 1

    behaviour = MyAsyncBehaviour()
    assert behaviour.counter == 0
    behaviour.act()
    assert behaviour.counter == 1
    assert behaviour.state == AsyncBehaviour.AsyncState.RUNNING
    behaviour.act()
    assert behaviour.counter == 2
    assert behaviour.state == AsyncBehaviour.AsyncState.RUNNING
    behaviour.act()
    assert behaviour.counter == 3
    assert behaviour.state == AsyncBehaviour.AsyncState.READY


def test_async_behaviour_wait_for_message() -> None:
    """Test 'wait_for_message'."""

    expected_message = "message"

    class MyAsyncBehaviour(AsyncBehaviourTest):
        counter = 0
        message = None

        def async_act(self) -> Generator:
            self.counter += 1
            self.message = yield from self.wait_for_message(
                lambda message: message == expected_message
            )
            self.counter += 1

    behaviour = MyAsyncBehaviour()
    assert behaviour.counter == 0
    behaviour.act()
    assert behaviour.counter == 1
    assert behaviour.state == AsyncBehaviour.AsyncState.WAITING_MESSAGE

    # another call to act doesn't change the state (still waiting for message)
    behaviour.act()
    assert behaviour.counter == 1
    assert behaviour.state == AsyncBehaviour.AsyncState.WAITING_MESSAGE

    # sending a message that does not satisfy the condition won't change state
    behaviour.try_send("wrong_message")
    behaviour.act()
    assert behaviour.counter == 1
    assert behaviour.state == AsyncBehaviour.AsyncState.WAITING_MESSAGE

    # sending a message before it is processed raises an exception
    behaviour.try_send("wrong_message")
    with pytest.raises(SendException, match="cannot send message"):
        behaviour.try_send("wrong_message")
    behaviour.act()

    # sending the right message will transition to the next state,
    # but only when calling act()
    behaviour.try_send(expected_message)
    assert behaviour.counter == 1
    assert behaviour.state == AsyncBehaviour.AsyncState.WAITING_MESSAGE
    behaviour.act()
    assert behaviour.counter == 2
    assert behaviour.message == expected_message
    assert behaviour.state == AsyncBehaviour.AsyncState.READY


def test_async_behaviour_wait_for_message_raises_timeout_exception() -> None:
    """Test 'wait_for_message' when it raises TimeoutException."""

    with pytest.raises(TimeoutException):
        behaviour = AsyncBehaviourTest()
        gen = behaviour.wait_for_message(lambda _: False, timeout=0.01)
        # trigger function
        try_send(gen)
        # sleep so to run out the timeout
        time.sleep(0.02)
        # trigger function and make the exception to raise
        try_send(gen)


def test_async_behaviour_wait_for_condition() -> None:
    """Test 'wait_for_condition' method."""

    condition = False

    class MyAsyncBehaviour(AsyncBehaviourTest):
        counter = 0

        def async_act(self) -> Generator:
            self.counter += 1
            yield from self.wait_for_condition(lambda: condition)
            self.counter += 1

    behaviour = MyAsyncBehaviour()
    assert behaviour.counter == 0
    behaviour.act()
    assert behaviour.counter == 1
    assert behaviour.state == AsyncBehaviour.AsyncState.RUNNING

    # if condition is false, execution remains at the same point
    behaviour.act()
    assert behaviour.counter == 1
    assert behaviour.state == AsyncBehaviour.AsyncState.RUNNING

    # if condition is true, execution continues
    condition = True
    behaviour.act()
    assert behaviour.counter == 2
    assert behaviour.state == AsyncBehaviour.AsyncState.READY


def test_async_behaviour_wait_for_condition_with_timeout() -> None:
    """Test 'wait_for_condition' method with timeout expired."""

    class MyAsyncBehaviour(AsyncBehaviourTest):
        counter = 0

        def async_act(self) -> Generator:
            self.counter += 1
            yield from self.wait_for_condition(lambda: False, timeout=0.05)
            self.counter += 1

    behaviour = MyAsyncBehaviour()
    assert behaviour.counter == 0
    behaviour.act()
    assert behaviour.counter == 1
    assert behaviour.state == AsyncBehaviour.AsyncState.RUNNING

    # sleep so the timeout expires
    time.sleep(0.1)

    # the next call to act raises TimeoutException
    with pytest.raises(TimeoutException):
        behaviour.act()


def test_async_behaviour_sleep() -> None:
    """Test 'sleep' method."""

    timedelta = 0.5

    class MyAsyncBehaviour(AsyncBehaviourTest):
        counter = 0
        first_datetime = None
        last_datetime = None

        def async_act_wrapper(self) -> Generator:
            yield from self.async_act()

        def async_act(self) -> Generator:
            self.first_datetime = datetime.now()
            self.counter += 1
            yield from self.sleep(timedelta)
            self.counter += 1
            self.last_datetime = datetime.now()

    behaviour = MyAsyncBehaviour()
    assert behaviour.counter == 0

    behaviour.act()
    assert behaviour.counter == 1
    assert behaviour.state == AsyncBehaviour.AsyncState.RUNNING

    # calling 'act()' before the sleep interval will keep the behaviour in the same state
    behaviour.act()
    assert behaviour.counter == 1
    assert behaviour.state == AsyncBehaviour.AsyncState.RUNNING

    # wait the sleep timeout, we give twice the amount of time it takes the behaviour
    time.sleep(timedelta * 2)

    assert behaviour.counter == 1
    assert behaviour.state == AsyncBehaviour.AsyncState.RUNNING
    behaviour.act()
    assert behaviour.counter == 2
    assert behaviour.state == AsyncBehaviour.AsyncState.READY
    assert behaviour.last_datetime is not None and behaviour.first_datetime is not None
    assert (
        behaviour.last_datetime - behaviour.first_datetime
    ).total_seconds() > timedelta


def test_async_behaviour_without_yield() -> None:
    """Test AsyncBehaviour, async_act without yield/yield from."""

    class MyAsyncBehaviour(AsyncBehaviourTest):
        def async_act_wrapper(self) -> Generator:
            pass

        def async_act(self) -> Generator:
            pass

    behaviour = MyAsyncBehaviour()
    behaviour.act()
    assert behaviour.state == AsyncBehaviour.AsyncState.READY


def test_async_behaviour_raise_stopiteration() -> None:
    """Test AsyncBehaviour, async_act raising 'StopIteration'."""

    class MyAsyncBehaviour(AsyncBehaviourTest):
        def async_act_wrapper(self) -> Generator:
            raise StopIteration

        def async_act(self) -> Generator:
            pass

    behaviour = MyAsyncBehaviour()
    behaviour.act()
    assert behaviour.state == AsyncBehaviour.AsyncState.READY


def test_async_behaviour_stop() -> None:
    """Test AsyncBehaviour.stop method."""

    class MyAsyncBehaviour(AsyncBehaviourTest):
        def async_act(self) -> Generator:
            yield

    behaviour = MyAsyncBehaviour()
    assert behaviour.is_stopped
    behaviour.act()
    assert not behaviour.is_stopped
    behaviour.stop()
    assert behaviour.is_stopped
    behaviour.stop()
    assert behaviour.is_stopped


class RoundA(AbstractRound):
    """Concrete ABCI round."""

    round_id = "round_a"
    synchronized_data_class = BaseSynchronizedData
    payload_class = MagicMock()
    payload_attribute = MagicMock()

    def end_block(self) -> Optional[Tuple[BaseSynchronizedData, Enum]]:
        """Handle end block."""
        return None

    def check_payload(self, payload: BaseTxPayload) -> None:
        """Check payload."""

    def process_payload(self, payload: BaseTxPayload) -> None:
        """Process payload."""


class BehaviourATest(BaseBehaviour):
    """Concrete BaseBehaviour class."""

    matching_round: Type[RoundA] = RoundA

    def async_act(self) -> Generator:
        """Do the 'async_act'."""
        yield


def _get_status_patch_wrapper(
    latest_block_height: int,
    expected_round_count: Optional[int],
    expected_reset_index: Optional[int],
) -> Callable[[Any, Any], Generator[None, None, MagicMock]]:
    """Wrapper for `_get_status` method patch."""

    if any(
        app_hash_param is None
        for app_hash_param in (expected_round_count, expected_reset_index)
    ):
        app_hash = ""
    else:
        app_hash = (
            f"{ROOT_HASH}{expected_round_count}{RESET_HASH}{expected_reset_index}"
        )

    def _get_status_patch(*_: Any, **__: Any) -> Generator[None, None, MagicMock]:
        """Patch `_get_status` method"""
        yield
        return MagicMock(
            body=json.dumps(
                {
                    "result": {
                        "sync_info": {
                            "latest_block_height": latest_block_height,
                            "latest_app_hash": app_hash,
                        }
                    }
                }
            ).encode()
        )

    return _get_status_patch


def _get_status_wrong_patch(
    *args: Any, **kwargs: Any
) -> Generator[None, None, MagicMock]:
    """Patch `_get_status` method"""
    return MagicMock(
        body=json.dumps({"result": {"sync_info": {"latest_block_height": -1}}}).encode()
    )
    yield


def _wait_until_transaction_delivered_patch(
    *args: Any, **kwargs: Any
) -> Generator[None, None, Tuple]:
    """Patch `_wait_until_transaction_delivered` method"""
    return False, HttpMessage(
        performative=HttpMessage.Performative.RESPONSE,  # type: ignore
        body=json.dumps({"tx_result": {"info": "TransactionNotValidError"}}),
    )
    yield


def dummy_generator_wrapper(return_value: Any = None) -> Callable[[Any], Generator]:
    """A wrapper around a dummy generator that yields nothing and returns the given return value."""

    def dummy_generator(*_: Any) -> Generator[None, None, Any]:
        """A dummy generator that yields nothing and returns the given return value."""
        yield
        return return_value

    return dummy_generator


class TestBaseBehaviour:
    """Tests for the 'BaseBehaviour' class."""

    _DUMMY_CONSENSUS_THRESHOLD = 3

    def setup(self) -> None:
        """Set up the tests."""
        self.context_mock = MagicMock()
        self.context_params_mock = MagicMock(
            ipfs_domain_name=None,
            request_timeout=_DEFAULT_REQUEST_TIMEOUT,
            request_retry_delay=_DEFAULT_REQUEST_RETRY_DELAY,
            tx_timeout=_DEFAULT_TX_TIMEOUT,
            max_attempts=_DEFAULT_TX_MAX_ATTEMPTS,
        )
        self.context_mock.shared_state = {}
        self.context_state_synchronized_data_mock = MagicMock()
        self.context_mock.params = self.context_params_mock
        self.context_mock.state.synchronized_data = (
            self.context_state_synchronized_data_mock
        )
        self.current_round_count = 10
        self.current_reset_index = 10
        self.context_mock.state.synchronized_data.db = MagicMock(
            round_count=self.current_round_count, reset_index=self.current_reset_index
        )
        self.context_mock.state.round_sequence.current_round_id = "round_a"
        self.context_mock.state.round_sequence.syncing_up = False
        self.context_mock.state.round_sequence.block_stall_deadline_expired = False
        self.context_mock.http_dialogues = HttpDialogues()
        self.context_mock.handlers.__dict__ = {"http": MagicMock()}
        self.behaviour = BehaviourATest(name="", skill_context=self.context_mock)
        self.behaviour.context.logger = logging  # type: ignore
        self.behaviour.params.sleep_time = 0.01

    def test_behaviour_id(self) -> None:
        """Test behaviour_id on instance."""
        assert self.behaviour.behaviour_id == BehaviourATest.auto_behaviour_id()

    def test_send_to_ipfs(self, caplog: LogCaptureFixture) -> None:
        """Test send_to_ipfs"""

        assert self.behaviour.ipfs_enabled is False
        expected = "Trying to perform an IPFS operation, but IPFS has not been enabled!"
        with pytest.raises(ValueError, match=expected):
            self.behaviour.send_to_ipfs("filepath", [])

        self.behaviour.ipfs_enabled = True
        self.behaviour._ipfs_interact = IPFSInteract(None)  # type: ignore
        with mock.patch.object(
            IPFSInteract, "store_and_send", return_value="mock_hash"
        ):
            with caplog.at_level(logging.INFO):
                self.behaviour.send_to_ipfs("filepath", [])
                assert "IPFS hash is: mock_hash" in caplog.text

        side_effect = IPFSInteractionError
        with mock.patch.object(IPFSInteract, "store_and_send", side_effect=side_effect):
            with caplog.at_level(logging.ERROR):
                self.behaviour.send_to_ipfs("filepath", [])
                expected = "An error occurred while trying to send a file to IPFS:"
                assert expected in caplog.text

    def test_get_from_ipfs(self, caplog: LogCaptureFixture) -> None:
        """Test get_from_ipfs"""

        assert self.behaviour.ipfs_enabled is False
        expected = "Trying to perform an IPFS operation, but IPFS has not been enabled!"
        with pytest.raises(ValueError, match=expected):
            self.behaviour.get_from_ipfs("mock_hash", "target_dir")

        self.behaviour.ipfs_enabled = True
        self.behaviour._ipfs_interact = IPFSInteract(None)  # type: ignore
        with mock.patch.object(IPFSInteract, "get_and_read"):
            with caplog.at_level(logging.INFO):
                self.behaviour.get_from_ipfs("mock_hash", "target_dir")

        side_effect = IPFSInteractionError
        with mock.patch.object(IPFSInteract, "store_and_send", side_effect=side_effect):
            with caplog.at_level(logging.ERROR):
                self.behaviour.get_from_ipfs("mock_hash", "target_dir")
                expected = "An error occurred while trying to fetch a file from IPFS:"
                assert expected in caplog.text

    def test_params_property(self) -> None:
        """Test the 'params' property."""
        assert self.behaviour.params == self.context_params_mock

    def test_synchronized_data_property(self) -> None:
        """Test the 'synchronized_data' property."""
        assert (
            self.behaviour.synchronized_data
            == self.context_state_synchronized_data_mock
        )

    def test_check_in_round(self) -> None:
        """Test 'BaseBehaviour' initialization."""
        expected_round_id = "round"
        self.context_mock.state.round_sequence.current_round_id = expected_round_id
        assert self.behaviour.check_in_round(expected_round_id)
        assert not self.behaviour.check_in_round("wrong round")

        assert not self.behaviour.check_not_in_round(expected_round_id)
        assert self.behaviour.check_not_in_round("wrong round")

        func = self.behaviour.is_round_ended(expected_round_id)
        assert not func()

    def test_check_in_last_round(self) -> None:
        """Test 'BaseBehaviour' initialization."""
        expected_round_id = "round"
        self.context_mock.state.round_sequence.last_round_id = expected_round_id
        assert self.behaviour.check_in_last_round(expected_round_id)
        assert not self.behaviour.check_in_last_round("wrong round")

        assert not self.behaviour.check_not_in_last_round(expected_round_id)
        assert self.behaviour.check_not_in_last_round("wrong round")

        assert self.behaviour.check_round_has_finished(expected_round_id)

    def test_check_round_height_has_changed(self) -> None:
        """Test 'check_round_height_has_changed'."""
        current_height = 0
        self.context_mock.state.round_sequence.current_round_height = current_height
        assert not self.behaviour.check_round_height_has_changed(current_height)
        new_height = current_height + 1
        self.context_mock.state.round_sequence.current_round_height = new_height
        assert self.behaviour.check_round_height_has_changed(current_height)
        assert not self.behaviour.check_round_height_has_changed(new_height)

    def test_wait_until_round_end_negative_last_round_or_matching_round(self) -> None:
        """Test 'wait_until_round_end' method, negative case (not in matching nor last round)."""
        self.behaviour.context.state.round_sequence.current_round_id = (
            "current_round_id"
        )
        self.behaviour.context.state.round_sequence.last_round_id = "last_round_id"
        self.behaviour.matching_round.round_id = "matching_round"
        generator = self.behaviour.wait_until_round_end()
        with pytest.raises(
            ValueError,
            match=r"Should be in matching round \(matching_round\) or last round \(last_round_id\), actual round current_round_id!",
        ):
            generator.send(None)

    @mock.patch.object(BaseBehaviour, "wait_for_condition")
    @mock.patch.object(BaseBehaviour, "check_not_in_round", return_value=False)
    @mock.patch.object(BaseBehaviour, "check_not_in_last_round", return_value=False)
    def test_wait_until_round_end_positive(self, *_: Any) -> None:
        """Test 'wait_until_round_end' method, positive case."""
        gen = self.behaviour.wait_until_round_end()
        try_send(gen)

    def test_wait_from_last_timestamp(self) -> None:
        """Test 'wait_from_last_timestamp'."""
        timeout = 1.0
        last_timestamp = datetime.now()
        self.behaviour.context.state.round_sequence.abci_app.last_timestamp = (
            last_timestamp
        )
        gen = self.behaviour.wait_from_last_timestamp(timeout)
        # trigger first execution
        try_send(gen)
        # at the time this line is executed, the generator is not empty
        # as the timeout has not run out yet
        try_send(gen)
        # sleep enough time to make the timeout to run out
        time.sleep(timeout)
        # the next iteration of the generator raises StopIteration
        # because its execution terminates
        with pytest.raises(StopIteration):
            gen.send(MagicMock())

    def test_wait_from_last_timestamp_negative(self) -> None:
        """Test 'wait_from_last_timestamp'."""
        timeout = -1.0
        last_timestamp = datetime.now()
        self.behaviour.context.state.round_sequence.abci_app.last_timestamp = (
            last_timestamp
        )
        with pytest.raises(ValueError):
            gen = self.behaviour.wait_from_last_timestamp(timeout)
            # trigger first execution
            try_send(gen)

    def test_set_done(self) -> None:
        """Test 'set_done' method."""
        assert not self.behaviour.is_done()
        self.behaviour.set_done()
        assert self.behaviour.is_done()

    @mock.patch.object(BaseBehaviour, "_send_transaction")
    def test_send_a2a_transaction_positive(self, *_: Any) -> None:
        """Test 'send_a2a_transaction' method, positive case."""
        gen = self.behaviour.send_a2a_transaction(MagicMock())
        try_send(gen)

    def test_sync_state(self) -> None:
        """Test `_sync_state`."""
        app_hash = ""
        self.behaviour._sync_state(app_hash)
        assert self.behaviour.context.state.round_sequence.abci_app.reset_index == 0

        app_hash = "726F6F743A356072657365743A370"
        self.behaviour._sync_state(app_hash)
        assert self.behaviour.context.state.round_sequence.abci_app.reset_index == 70

        app_hash = "incorrect"
        with pytest.raises(
            ValueError,
            match=(
                "Expected an app hash of the form: `726F6F743A3{ROUND_COUNT}72657365743A3{RESET_INDEX}`,"
                "which is derived from `root:{ROUND_COUNT}reset:{RESET_INDEX}`. "
                "For example, `root:90reset:4` would be `726F6F743A39072657365743A34`. "
                f"However, the app hash received is: `{app_hash}`."
            ),
        ):
            self.behaviour._sync_state(app_hash)

    @pytest.mark.parametrize(
        "expected_round_count, expected_reset_index",
        ((None, None), (0, 0), (123, 4), (235235, 754)),
    )
    def test_async_act_wrapper_agent_sync_mode(
        self,
        expected_round_count: Optional[int],
        expected_reset_index: Optional[int],
    ) -> None:
        """Test 'async_act_wrapper' in sync mode."""
        self.behaviour.context.state.round_sequence.syncing_up = True
        self.behaviour.context.state.round_sequence.height = 0
        self.behaviour.matching_round = MagicMock()

        with mock.patch.object(logging, "info") as log_mock, mock.patch.object(
            BaseBehaviour,
            "_get_status",
            _get_status_patch_wrapper(0, expected_round_count, expected_reset_index),
        ):
            gen = self.behaviour.async_act_wrapper()
            for __ in range(3):
                try_send(gen)
            log_mock.assert_called_with("local height == remote == 0; Sync complete...")

        if any(
            app_hash_param is None
            for app_hash_param in (expected_round_count, expected_reset_index)
        ):
            expected_reset_index = 0

        assert (
            self.behaviour.context.state.round_sequence.abci_app.reset_index
            == expected_reset_index
        )

    @mock.patch.object(BaseBehaviour, "_get_status", _get_status_wrong_patch)
    def test_async_act_wrapper_agent_sync_mode_where_height_dont_match(self) -> None:
        """Test 'async_act_wrapper' in sync mode."""
        self.behaviour.context.state.round_sequence.syncing_up = True
        self.behaviour.context.state.round_sequence.height = 0
        self.behaviour.context.params.tendermint_check_sleep_delay = 3
        self.behaviour.matching_round = MagicMock()

        gen = self.behaviour.async_act_wrapper()
        try_send(gen)

    @pytest.mark.parametrize("exception_cls", [StopIteration])
    def test_async_act_wrapper_exception(self, exception_cls: Exception) -> None:
        """Test 'async_act_wrapper'."""
        with mock.patch.object(self.behaviour, "async_act", side_effect=exception_cls):
            with mock.patch.object(self.behaviour, "clean_up") as clean_up_mock:
                gen = self.behaviour.async_act_wrapper()
                try_send(gen)
                try_send(gen)
                clean_up_mock.assert_called()

    def test_get_request_nonce_from_dialogue(self) -> None:
        """Test '_get_request_nonce_from_dialogue' helper method."""
        dialogue_mock = MagicMock()
        expected_value = "dialogue_reference"
        dialogue_mock.dialogue_label.dialogue_reference = (expected_value, None)
        result = BaseBehaviour._get_request_nonce_from_dialogue(dialogue_mock)
        assert result == expected_value

    @mock.patch.object(BaseBehaviour, "_send_signing_request")
    @mock.patch.object(Transaction, "encode", return_value=MagicMock())
    @mock.patch.object(
        BaseBehaviour,
        "_build_http_request_message",
        return_value=(MagicMock(), MagicMock()),
    )
    @mock.patch.object(BaseBehaviour, "_check_http_return_code_200", return_value=False)
    def test_send_transaction_stop_condition(self, *_: Any) -> None:
        """Test '_send_transaction' method's `stop_condition` as provided by `send_a2a_transaction`."""
        request_retry_delay = 0.01
        # set the current round's id so that it does not meet the requirements for a `stop_condition`
        self.behaviour.context.state.round_sequence.current_round_id = (
            self.behaviour.matching_round.round_id
        ) = "round_a"
        # assert that everything is pre-set correctly
        assert (
            self.behaviour.context.state.round_sequence.current_round_id
            == self.behaviour.matching_round.auto_round_id()
            == "round_a"
        )

        # create the exact same stop condition that we create in the `send_a2a_transaction` method
        stop_condition = self.behaviour.is_round_ended(
            self.behaviour.matching_round.auto_round_id()
        )
        gen = self.behaviour._send_transaction(
            MagicMock(),
            request_retry_delay=request_retry_delay,
            stop_condition=stop_condition,
        )
        # assert that the stop condition does not apply yet
        assert not stop_condition()
        # trigger the generator function so that we enter the `stop_condition` loop
        try_send(gen)

        # set the current round's id so that it meets the requirements for a `stop_condition`
        self.behaviour.context.state.round_sequence.current_round_id = "test"

        # assert that everything was set as expected
        assert (
            self.behaviour.context.state.round_sequence.current_round_id
            != self.behaviour.matching_round.auto_round_id()
            and self.behaviour.context.state.round_sequence.current_round_id == "test"
        )
        # assert that the stop condition now applies
        assert stop_condition()

        # test with a non-200 response in order to cause the execution to re-enter the while `stop_condition`
        # we expect that the second time we will not enter, since we have caused the `stop_condition` to be `True`
        with mock.patch.object(self.behaviour.context.logger, "info") as mock_info:
            # send message to 'wait_for_message'
            try_send(gen, obj=MagicMock(status_code=200))
            # send message to '_submit_tx'
            response = MagicMock(body='{"result": {"hash": "", "code": 0}}')
            try_send(gen, obj=response)
            mock_info.assert_called_with(
                f"Received return code != 200 with response {response} with body {str(response.body)}. "
                f"Retrying in {request_retry_delay} seconds..."
            )
            time.sleep(request_retry_delay)
            try_send(gen)
            # assert that the stop condition is now `True` and we reach at the end of the method
            mock_info.assert_called_with(
                "Stop condition is true, no more attempts to send the transaction."
            )

    def test_send_transaction_positive_false_condition(self) -> None:
        """Test '_send_transaction', positive case (false condition)"""
        with mock.patch.object(self.behaviour.context.logger, "info") as mock_info:
            try_send(
                self.behaviour._send_transaction(
                    MagicMock(), stop_condition=lambda: True
                )
            )
            mock_info.assert_called_with(
                "Stop condition is true, no more attempts to send the transaction."
            )

    @mock.patch.object(BaseBehaviour, "_send_signing_request")
    @mock.patch.object(Transaction, "encode", return_value=MagicMock())
    @mock.patch.object(
        BaseBehaviour,
        "_build_http_request_message",
        return_value=(MagicMock(), MagicMock()),
    )
    @mock.patch.object(BaseBehaviour, "_check_http_return_code_200", return_value=True)
    def test_send_transaction_positive(self, *_: Any) -> None:
        """Test '_send_transaction', positive case."""
        m = MagicMock(status_code=200)
        gen = self.behaviour._send_transaction(m)
        # trigger generator function
        try_send(gen, obj=None)
        # send message to 'wait_for_message'
        try_send(gen, obj=m)
        # send message to '_submit_tx'
        try_send(gen, obj=MagicMock(body='{"result": {"hash": "", "code": 0}}'))
        # send message to '_wait_until_transaction_delivered'
        success_response = MagicMock(
            status_code=200, body='{"result": {"tx_result": {"code": 0}}}'
        )
        try_send(gen, obj=success_response)

    @mock.patch.object(BaseBehaviour, "_send_signing_request")
    @mock.patch.object(Transaction, "encode", return_value=MagicMock())
    @mock.patch.object(
        BaseBehaviour,
        "_build_http_request_message",
        return_value=(MagicMock(), MagicMock()),
    )
    @mock.patch.object(BaseBehaviour, "_check_http_return_code_200", return_value=True)
    @mock.patch.object(
        BaseBehaviour,
        "_wait_until_transaction_delivered",
        new=_wait_until_transaction_delivered_patch,
    )
    def test_send_transaction_invalid_transaction(self, *_: Any) -> None:
        """Test '_send_transaction', positive case."""
        m = MagicMock(status_code=200)
        gen = self.behaviour._send_transaction(m)
        try_send(gen, obj=None)
        try_send(gen, obj=m)
        try_send(gen, obj=MagicMock(body='{"result": {"hash": "", "code": 0}}'))
        success_response = MagicMock(
            status_code=200, body='{"result": {"tx_result": {"code": 0}}}'
        )
        try_send(gen, obj=success_response)

    @mock.patch.object(BaseBehaviour, "_send_signing_request")
    @mock.patch.object(BaseBehaviour, "_is_invalid_transaction", return_value=False)
    @mock.patch.object(BaseBehaviour, "_tx_not_found", return_value=True)
    @mock.patch.object(Transaction, "encode", return_value=MagicMock())
    @mock.patch.object(
        BaseBehaviour,
        "_build_http_request_message",
        return_value=(MagicMock(), MagicMock()),
    )
    @mock.patch.object(BaseBehaviour, "_check_http_return_code_200", return_value=True)
    @mock.patch.object(
        BaseBehaviour,
        "_wait_until_transaction_delivered",
        new=_wait_until_transaction_delivered_patch,
    )
    def test_send_transaction_valid_transaction(self, *_: Any) -> None:
        """Test '_send_transaction', positive case."""
        m = MagicMock(status_code=200)
        gen = self.behaviour._send_transaction(m)
        try_send(gen, obj=None)
        try_send(gen, obj=m)
        try_send(gen, obj=MagicMock(body='{"result": {"hash": "", "code": 0}}'))
        success_response = MagicMock(
            status_code=200, body='{"result": {"tx_result": {"code": 0}}}'
        )
        try_send(gen, obj=success_response)

    def test_tx_not_found(self, *_: Any) -> None:
        """Test _tx_not_found"""
        res = MagicMock(
            body='{"error": {"code": "dummy_code", "message": "dummy_message", "data": "dummy_data"}}'
        )
        self.behaviour._tx_not_found(tx_hash="tx_hash", res=res)

    @mock.patch.object(BaseBehaviour, "_send_signing_request")
    def test_send_transaction_signing_error(self, *_: Any) -> None:
        """Test '_send_transaction', signing error."""
        m = MagicMock(performative=SigningMessage.Performative.ERROR)
        gen = self.behaviour._send_transaction(m)
        # trigger generator function
        try_send(gen, obj=None)
        with pytest.raises(RuntimeError):
            try_send(gen, obj=m)

    @mock.patch.object(BaseBehaviour, "_send_signing_request")
    @mock.patch.object(Transaction, "encode", return_value=MagicMock())
    @mock.patch.object(
        BaseBehaviour,
        "_build_http_request_message",
        return_value=(MagicMock(), MagicMock()),
    )
    def test_send_transaction_timeout_exception_submit_tx(self, *_: Any) -> None:
        """Test '_send_transaction', timeout exception."""
        timeout = 0.05
        delay = 0.1
        m = MagicMock()
        with mock.patch.object(self.behaviour.context.logger, "info") as mock_info:
            gen = self.behaviour._send_transaction(
                m, request_timeout=timeout, request_retry_delay=delay
            )
            # trigger generator function
            try_send(gen, obj=None)
            try_send(gen, obj=m)
            time.sleep(timeout)
            try_send(gen, obj=m)
            time.sleep(delay)
            mock_info.assert_called_with(
                f"Timeout expired for submit tx. Retrying in {delay} seconds..."
            )
            try_send(gen, obj=None)

    @mock.patch.object(BaseBehaviour, "_send_signing_request")
    @mock.patch.object(Transaction, "encode", return_value=MagicMock())
    @mock.patch.object(
        BaseBehaviour,
        "_build_http_request_message",
        return_value=(MagicMock(), MagicMock()),
    )
    @mock.patch.object(BaseBehaviour, "_check_http_return_code_200", return_value=True)
    def test_send_transaction_timeout_exception_wait_until_transaction_delivered(
        self, *_: Any
    ) -> None:
        """Test '_send_transaction', timeout exception."""
        timeout = 0.05
        delay = 0.1
        m = MagicMock()
        with mock.patch.object(self.behaviour.context.logger, "info") as mock_info:
            gen = self.behaviour._send_transaction(
                m, request_retry_delay=delay, tx_timeout=timeout
            )
            # trigger generator function
            try_send(gen, obj=None)
            # send message to 'wait_for_message'
            try_send(gen, obj=m)
            # send message to '_submit_tx'
            try_send(gen, obj=MagicMock(body='{"result": {"hash": "", "code": 0}}'))
            # send message to '_wait_until_transaction_delivered'
            time.sleep(timeout)
            try_send(gen, obj=m)

            mock_info.assert_called_with(
                f"Timeout expired for wait until transaction delivered. Retrying in {delay} seconds..."
            )

    @mock.patch.object(BaseBehaviour, "_send_signing_request")
    @mock.patch.object(Transaction, "encode", return_value=MagicMock())
    @mock.patch.object(
        BaseBehaviour,
        "_build_http_request_message",
        return_value=(MagicMock(), MagicMock()),
    )
    @mock.patch.object(BaseBehaviour, "_check_http_return_code_200", return_value=True)
    def test_send_transaction_transaction_not_delivered(self, *_: Any) -> None:
        """Test '_send_transaction', timeout exception."""
        timeout = 0.05
        delay = 0.1
        m = MagicMock()
        with mock.patch.object(self.behaviour.context.logger, "info") as mock_info:
            gen = self.behaviour._send_transaction(
                m, request_retry_delay=delay, tx_timeout=timeout, max_attempts=0
            )
            # trigger generator function
            try_send(gen, obj=None)
            # send message to 'wait_for_message'
            try_send(gen, obj=m)
            # send message to '_submit_tx'
            try_send(gen, obj=MagicMock(body='{"result": {"hash": "", "code": 0}}'))
            # send message to '_wait_until_transaction_delivered'
            time.sleep(timeout)
            try_send(gen, obj=m)

            mock_info.assert_called_with("Tx sent but not delivered. Response = None")

    @mock.patch.object(BaseBehaviour, "_send_signing_request")
    @mock.patch.object(Transaction, "encode", return_value=MagicMock())
    @mock.patch.object(
        BaseBehaviour,
        "_build_http_request_message",
        return_value=(MagicMock(), MagicMock()),
    )
    @mock.patch.object(BaseBehaviour, "_check_http_return_code_200", return_value=True)
    def test_send_transaction_wrong_ok_code(self, *_: Any) -> None:
        """Test '_send_transaction', positive case."""
        m = MagicMock(status_code=200)
        gen = self.behaviour._send_transaction(m)

        with mock.patch.object(self.behaviour.context.logger, "info") as mock_info:
            # trigger generator function
            try_send(gen, obj=None)
            # send message to 'wait_for_message'
            try_send(gen, obj=m)
            # send message to '_submit_tx'
            try_send(gen, obj=MagicMock(body='{"result": {"hash": "", "code": -1}}'))
            # send message to '_wait_until_transaction_delivered'
            success_response = MagicMock(
                status_code=200, body='{"result": {"tx_result": {"code": 0}}}'
            )
            try_send(gen, obj=success_response)

            mock_info.assert_called_with(
                "Received tendermint code != 0. Retrying in 1.0 seconds..."
            )

    @pytest.mark.skip
    @mock.patch.object(BaseBehaviour, "_send_signing_request")
    @mock.patch.object(Transaction, "encode", return_value=MagicMock())
    @mock.patch.object(
        BaseBehaviour,
        "_build_http_request_message",
        return_value=(MagicMock(), MagicMock()),
    )
    @mock.patch.object(
        BaseBehaviour,
        "_check_http_return_code_200",
        return_value=True,
    )
    @mock.patch("json.loads")
    def test_send_transaction_wait_delivery_timeout_exception(self, *_: Any) -> None:
        """Test '_send_transaction', timeout exception on tx delivery."""
        timeout = 0.05
        delay = 0.1
        m = MagicMock()
        with mock.patch.object(self.behaviour.context.logger, "info") as mock_info:
            gen = self.behaviour._send_transaction(
                m,
                request_timeout=timeout,
                request_retry_delay=delay,
                tx_timeout=timeout,
            )
            # trigger generator function
            try_send(gen, obj=None)
            try_send(gen, obj=m)
            try_send(gen, obj=m)
            time.sleep(timeout)
            try_send(gen, obj=m)
            mock_info.assert_called_with(
                f"Timeout expired for wait until transaction delivered. Retrying in {delay} seconds..."
            )
            time.sleep(delay)
            try_send(gen, obj=m)

    @pytest.mark.parametrize("resetting", (True, False))
    @pytest.mark.parametrize(
        "non_200_count",
        (
            0,
            NON_200_RETURN_CODE_DURING_RESET_THRESHOLD,
            NON_200_RETURN_CODE_DURING_RESET_THRESHOLD + 1,
        ),
    )
    @mock.patch.object(BaseBehaviour, "_send_signing_request")
    @mock.patch.object(Transaction, "encode", return_value=MagicMock())
    @mock.patch.object(
        BaseBehaviour,
        "_build_http_request_message",
        return_value=(MagicMock(), MagicMock()),
    )
    @mock.patch("json.loads")
    def test_send_transaction_error_status_code(
        self, _: Any, __: Any, ___: Any, ____: Any, resetting: bool, non_200_count: int
    ) -> None:
        """Test '_send_transaction', error status code."""
        delay = 0.1
        self.behaviour._non_200_return_code_count = non_200_count
        m = MagicMock()
        with mock.patch.object(self.behaviour.context.logger, "info") as mock_info:
            gen = self.behaviour._send_transaction(
                m, resetting, request_retry_delay=delay
            )
            # trigger generator function
            try_send(gen, obj=None)
            try_send(gen, obj=m)
            # send message to '_submit_tx'
            res = MagicMock(body="{'test': 'test'}")
            try_send(gen, obj=res)
            if (
                resetting
                and non_200_count <= NON_200_RETURN_CODE_DURING_RESET_THRESHOLD
            ):
                mock_info.assert_not_called()
            else:
                mock_info.assert_called_with(
                    f"Received return code != 200 with response {res} with body {str(res.body)}. "
                    f"Retrying in {delay} seconds..."
                )
            time.sleep(delay)
            try_send(gen, obj=None)

    @mock.patch.object(BaseBehaviour, "_get_request_nonce_from_dialogue")
    @mock.patch.object(behaviour_utils, "RawMessage")
    @mock.patch.object(behaviour_utils, "Terms")
    def test_send_signing_request(self, *_: Any) -> None:
        """Test '_send_signing_request'."""
        with mock.patch.object(
            self.behaviour.context.signing_dialogues,
            "create",
            return_value=(MagicMock(), MagicMock()),
        ):
            self.behaviour._send_signing_request(b"")

    @given(st.binary())
    def test_fuzz_send_signing_request(self, input_bytes: bytes) -> None:
        """Fuzz '_send_signing_request'.

        Mock context manager decorators don't work here.

        :param input_bytes: fuzz input
        """
        with mock.patch.object(
            self.behaviour.context.signing_dialogues,
            "create",
            return_value=(MagicMock(), MagicMock()),
        ):
            with mock.patch.object(behaviour_utils, "RawMessage"):
                with mock.patch.object(behaviour_utils, "Terms"):
                    self.behaviour._send_signing_request(input_bytes)

    @mock.patch.object(BaseBehaviour, "_get_request_nonce_from_dialogue")
    @mock.patch.object(behaviour_utils, "RawMessage")
    @mock.patch.object(behaviour_utils, "Terms")
    def test_send_transaction_signing_request(self, *_: Any) -> None:
        """Test '_send_signing_request'."""
        with mock.patch.object(
            self.behaviour.context.signing_dialogues,
            "create",
            return_value=(MagicMock(), MagicMock()),
        ):
            self.behaviour._send_transaction_signing_request(MagicMock(), MagicMock())

    def test_send_transaction_request(self) -> None:
        """Test '_send_transaction_request'."""
        with mock.patch.object(
            self.behaviour.context.ledger_api_dialogues,
            "create",
            return_value=(MagicMock(), MagicMock()),
        ):
            self.behaviour._send_transaction_request(MagicMock())

    def test_send_transaction_receipt_request(self) -> None:
        """Test '_send_transaction_receipt_request'."""
        with mock.patch.object(
            self.behaviour.context.ledger_api_dialogues,
            "create",
            return_value=(MagicMock(), MagicMock()),
        ):
            self.behaviour.context.default_ledger_id = "default_ledger_id"
            self.behaviour._send_transaction_receipt_request("digest")

    def test_build_http_request_message(self, *_: Any) -> None:
        """Test '_build_http_request_message'."""
        with mock.patch.object(
            self.behaviour.context.http_dialogues,
            "create",
            return_value=(MagicMock(), MagicMock()),
        ):
            self.behaviour._build_http_request_message(
                "",
                "",
                parameters=[("foo", "bar")],
                headers=[OrderedDict({"foo": "foo_val", "bar": "bar_val"})],
            )

    @mock.patch.object(Transaction, "encode", return_value=MagicMock())
    @mock.patch.object(
        BaseBehaviour,
        "_build_http_request_message",
        return_value=(MagicMock(), MagicMock()),
    )
    @mock.patch.object(BaseBehaviour, "_check_http_return_code_200", return_value=True)
    @mock.patch.object(BaseBehaviour, "sleep")
    @mock.patch("json.loads")
    def test_wait_until_transaction_delivered(self, *_: Any) -> None:
        """Test '_wait_until_transaction_delivered' method."""
        gen = self.behaviour._wait_until_transaction_delivered(MagicMock())
        # trigger generator function
        try_send(gen, obj=None)

        # first check attempt fails
        failure_response = MagicMock(status_code=500)
        try_send(gen, failure_response)

        # second check attempt succeeds
        success_response = MagicMock(
            status_code=200, body='{"result": {"tx_result": {"code": 0}}}'
        )
        try_send(gen, success_response)

    @mock.patch.object(Transaction, "encode", return_value=MagicMock())
    @mock.patch.object(
        BaseBehaviour,
        "_build_http_request_message",
        return_value=(MagicMock(), MagicMock()),
    )
    @mock.patch.object(BaseBehaviour, "_check_http_return_code_200", return_value=True)
    @mock.patch.object(BaseBehaviour, "sleep")
    @mock.patch("json.loads")
    def test_wait_until_transaction_delivered_failed(self, *_: Any) -> None:
        """Test '_wait_until_transaction_delivered' method."""
        gen = self.behaviour._wait_until_transaction_delivered(
            MagicMock(), max_attempts=0
        )
        # trigger generator function
        try_send(gen, obj=None)

        # first check attempt fails
        failure_response = MagicMock(status_code=500)
        try_send(gen, failure_response)

        # second check attempt succeeds
        success_response = MagicMock(
            status_code=200, body='{"result": {"tx_result": {"code": -1}}}'
        )
        try_send(gen, success_response)

    @pytest.mark.skipif(
        platform.system() == "Windows",
        reason="https://github.com/valory-xyz/open-autonomy/issues/1477",
    )
    def test_wait_until_transaction_delivered_raises_timeout(self, *_: Any) -> None:
        """Test '_wait_until_transaction_delivered' method."""
        gen = self.behaviour._wait_until_transaction_delivered(MagicMock(), timeout=0.0)
        with pytest.raises(TimeoutException):
            # trigger generator function
            try_send(gen, obj=None)

    @mock.patch.object(behaviour_utils, "Terms")
    def test_get_default_terms(self, *_: Any) -> None:
        """Test '_get_default_terms'."""
        self.behaviour._get_default_terms()

    @mock.patch.object(BaseBehaviour, "_send_transaction_signing_request")
    @mock.patch.object(BaseBehaviour, "_send_transaction_request")
    @mock.patch.object(BaseBehaviour, "_send_transaction_receipt_request")
    @mock.patch.object(behaviour_utils, "Terms")
    def test_send_raw_transaction(self, *_: Any) -> None:
        """Test 'send_raw_transaction'."""
        m = MagicMock()
        gen = self.behaviour.send_raw_transaction(m)
        # trigger generator function
        gen.send(None)
        gen.send(
            SigningMessage(
                cast(
                    SigningMessage.Performative,
                    SigningMessage.Performative.SIGNED_TRANSACTION,
                ),
                ("", ""),
                signed_transaction=SignedTransaction(
                    "ledger_id", body={"hash": "test"}
                ),
            )
        )
        try:
            gen.send(
                LedgerApiMessage(
                    cast(
                        LedgerApiMessage.Performative,
                        LedgerApiMessage.Performative.TRANSACTION_DIGEST,
                    ),
                    ("", ""),
                    transaction_digest=TransactionDigest("ledger_id", body="test"),
                )
            )
            raise ValueError("Generator was expected to have reached its end!")
        except StopIteration as e:
            tx_hash, status = e.value

        assert tx_hash == "test"
        assert status == RPCResponseStatus.SUCCESS

    @mock.patch.object(BaseBehaviour, "_send_transaction_signing_request")
    @mock.patch.object(BaseBehaviour, "_send_transaction_request")
    @mock.patch.object(BaseBehaviour, "_send_transaction_receipt_request")
    @mock.patch.object(behaviour_utils, "Terms")
    def test_send_raw_transaction_with_wrong_signing_performative(
        self, *_: Any
    ) -> None:
        """Test 'send_raw_transaction'."""
        m = MagicMock()
        gen = self.behaviour.send_raw_transaction(m)
        # trigger generator function
        gen.send(None)
        try:
            gen.send(MagicMock(performative=SigningMessage.Performative.ERROR))
            raise ValueError("Generator was expected to have reached its end!")
        except StopIteration as e:
            tx_hash, status = e.value

        assert tx_hash is None
        assert status == RPCResponseStatus.UNCLASSIFIED_ERROR

    @pytest.mark.parametrize(
        "message, expected_rpc_status",
        (
            ("replacement transaction underpriced", RPCResponseStatus.UNDERPRICED),
            ("nonce too low", RPCResponseStatus.INCORRECT_NONCE),
            ("insufficient funds", RPCResponseStatus.INSUFFICIENT_FUNDS),
            ("already known", RPCResponseStatus.ALREADY_KNOWN),
            ("test", RPCResponseStatus.UNCLASSIFIED_ERROR),
        ),
    )
    @mock.patch.object(BaseBehaviour, "_send_transaction_signing_request")
    @mock.patch.object(BaseBehaviour, "_send_transaction_request")
    @mock.patch.object(BaseBehaviour, "_send_transaction_receipt_request")
    @mock.patch.object(behaviour_utils, "Terms")
    def test_send_raw_transaction_errors(
        self,
        _: Any,
        __: Any,
        ___: Any,
        ____: Any,
        message: str,
        expected_rpc_status: RPCResponseStatus,
    ) -> None:
        """Test 'send_raw_transaction'."""
        m = MagicMock()
        gen = self.behaviour.send_raw_transaction(m)
        # trigger generator function
        gen.send(None)
        gen.send(
            SigningMessage(
                cast(
                    SigningMessage.Performative,
                    SigningMessage.Performative.SIGNED_TRANSACTION,
                ),
                ("", ""),
                signed_transaction=SignedTransaction(
                    "ledger_id", body={"hash": "test"}
                ),
            )
        )
        try:
            gen.send(
                LedgerApiMessage(
                    cast(
                        LedgerApiMessage.Performative,
                        LedgerApiMessage.Performative.ERROR,
                    ),
                    ("", ""),
                    message=message,
                )
            )
            raise ValueError("Generator was expected to have reached its end!")
        except StopIteration as e:
            tx_hash, status = e.value

        assert tx_hash == "test"
        assert status == expected_rpc_status

    @mock.patch.object(BaseBehaviour, "_send_transaction_signing_request")
    @mock.patch.object(BaseBehaviour, "_send_transaction_request")
    @mock.patch.object(BaseBehaviour, "_send_transaction_receipt_request")
    @mock.patch.object(behaviour_utils, "Terms")
    def test_send_raw_transaction_hashes_mismatch(self, *_: Any) -> None:
        """Test 'send_raw_transaction' when signature and tx responses' hashes mismatch."""
        m = MagicMock()
        gen = self.behaviour.send_raw_transaction(m)
        # trigger generator function
        gen.send(None)
        gen.send(
            SigningMessage(
                cast(
                    SigningMessage.Performative,
                    SigningMessage.Performative.SIGNED_TRANSACTION,
                ),
                ("", ""),
                signed_transaction=SignedTransaction(
                    "ledger_id", body={"hash": "signed"}
                ),
            )
        )
        try:
            gen.send(
                LedgerApiMessage(
                    cast(
                        LedgerApiMessage.Performative,
                        LedgerApiMessage.Performative.TRANSACTION_DIGEST,
                    ),
                    ("", ""),
                    transaction_digest=TransactionDigest("ledger_id", body="tx"),
                )
            )
            raise ValueError("Generator was expected to have reached its end!")
        except StopIteration as e:
            tx_hash, status = e.value

        assert tx_hash is None
        assert status == RPCResponseStatus.UNCLASSIFIED_ERROR

    def test_get_transaction_receipt(self, caplog: LogCaptureFixture) -> None:
        """Test get_transaction_receipt."""

        expected: JSONLike = {"dummy": "tx_receipt"}
        transaction_receipt = LedgerApiMessage.TransactionReceipt("", expected, {})
        tx_receipt_message = LedgerApiMessage(
            LedgerApiMessage.Performative.TRANSACTION_RECEIPT,  # type: ignore
            transaction_receipt=transaction_receipt,
        )
        side_effect = mock_yield_and_return(tx_receipt_message)
        with as_context(
            mock.patch.object(self.behaviour, "_send_transaction_receipt_request"),
            mock.patch.object(
                self.behaviour, "wait_for_message", side_effect=side_effect
            ),
        ):
            gen = self.behaviour.get_transaction_receipt("tx_digest")
            try:
                while True:
                    next(gen)
            except StopIteration as e:
                assert e.value == expected

    def test_get_transaction_receipt_error(self, caplog: LogCaptureFixture) -> None:
        """Test get_transaction_receipt with error performative."""

        error_message = LedgerApiMessage(LedgerApiMessage.Performative.ERROR, code=0)  # type: ignore
        side_effect = mock_yield_and_return(error_message)
        with as_context(
            mock.patch.object(self.behaviour, "_send_transaction_receipt_request"),
            mock.patch.object(
                self.behaviour, "wait_for_message", side_effect=side_effect
            ),
        ):
            gen = self.behaviour.get_transaction_receipt("tx_digest")
            try_send(gen)
            try_send(gen)
            assert "Error when requesting transaction receipt" in caplog.text

    @pytest.mark.parametrize("contract_address", [None, "contract_address"])
    def test_get_contract_api_response(self, contract_address: Optional[str]) -> None:
        """Test 'get_contract_api_response'."""
        with mock.patch.object(
            self.behaviour.context.contract_api_dialogues,
            "create",
            return_value=(MagicMock(), MagicMock()),
        ), mock.patch.object(behaviour_utils, "Terms"), mock.patch.object(
            BaseBehaviour, "_send_transaction_signing_request"
        ), mock.patch.object(
            BaseBehaviour, "_send_transaction_request"
        ):
            gen = self.behaviour.get_contract_api_response(
                MagicMock(), contract_address, "contract_id", "contract_callable"
            )
            # first trigger
            try_send(gen, obj=None)
            # wait for message
            try_send(gen, obj=MagicMock())

    @mock.patch.object(
        BaseBehaviour, "_build_http_request_message", return_value=(None, None)
    )
    def test_get_status(self, _: mock.Mock) -> None:
        """Test '_get_status'."""
        expected_result = json.dumps("Test result.").encode()

        def dummy_do_request(*_: Any) -> Generator[None, None, MagicMock]:
            """Dummy `_do_request` method."""
            yield
            return mock.MagicMock(body=expected_result)

        with mock.patch.object(
            BaseBehaviour, "_do_request", side_effect=dummy_do_request
        ):
            get_status_generator = self.behaviour._get_status()
            next(get_status_generator)
            with pytest.raises(StopIteration) as e:
                next(get_status_generator)
            res = e.value.args[0]
            assert isinstance(res, MagicMock)
            assert res.body == expected_result

    def test_get_netinfo(self) -> None:
        """Test _get_netinfo method"""
        dummy_res = {
            "result": {
                "n_peers": "1",
            }
        }
        expected_result = json.dumps(dummy_res).encode()

        def dummy_do_request(*_: Any) -> Generator[None, None, MagicMock]:
            """Dummy `_do_request` method."""
            yield
            return mock.MagicMock(body=expected_result)

        with mock.patch.object(
            BaseBehaviour, "_do_request", side_effect=dummy_do_request
        ):
            get_netinfo_generator = self.behaviour._get_netinfo()
            next(get_netinfo_generator)
            with pytest.raises(StopIteration) as e:
                next(get_netinfo_generator)
            res = e.value.args[0]
            assert isinstance(res, MagicMock)
            assert res.body == expected_result

    @pytest.mark.parametrize(
        ("num_peers", "expected_num_peers", "netinfo_status_code"),
        [
            ("0", 1, 200),
            ("0", None, 500),
            ("0", None, None),
            (None, None, 200),
        ],
    )
    def test_num_active_peers(
        self,
        num_peers: Optional[str],
        expected_num_peers: Optional[int],
        netinfo_status_code: Optional[int],
    ) -> None:
        """Test num_active_peers."""
        dummy_res = {
            "result": {
                "n_peers": num_peers,
            }
        }

        def dummy_get_netinfo(*_: Any) -> Generator[None, None, MagicMock]:
            """Dummy `_get_netinfo` method."""
            yield

            if netinfo_status_code is None:
                raise TimeoutException()

            return mock.MagicMock(
                status_code=netinfo_status_code,
                body=json.dumps(dummy_res).encode(),
            )

        with mock.patch.object(
            BaseBehaviour,
            "_get_netinfo",
            side_effect=dummy_get_netinfo,
        ):
            num_active_peers_generator = self.behaviour.num_active_peers()
            next(num_active_peers_generator)
            with pytest.raises(StopIteration) as e:
                next(num_active_peers_generator)
            actual_num_peers = e.value.value
            assert actual_num_peers == expected_num_peers

    def test_default_callback_request_stopped(self) -> None:
        """Test 'default_callback_request' when stopped."""
        message = MagicMock()
        current_behaviour = self.behaviour
        with mock.patch.object(self.behaviour.context.logger, "debug") as info_mock:
            self.behaviour.get_callback_request()(message, current_behaviour)
            info_mock.assert_called_with(
                "dropping message as behaviour has stopped: %s", message
            )

    def test_default_callback_late_arriving_message(self, *_: Any) -> None:
        """Test 'default_callback_request' when a message arrives late."""
        self.behaviour._AsyncBehaviour__stopped = False
        message = MagicMock()
        current_behaviour = MagicMock()
        with mock.patch.object(self.behaviour.context.logger, "warning") as info_mock:
            self.behaviour.get_callback_request()(message, current_behaviour)
            info_mock.assert_called_with(
                "No callback defined for request with nonce: "
                f"{message.dialogue_reference.__getitem__()}, "
                f"arriving for behaviour: {self.behaviour.behaviour_id}"
            )

    def test_default_callback_request_waiting_message(self, *_: Any) -> None:
        """Test 'default_callback_request' when waiting message."""
        self.behaviour._AsyncBehaviour__stopped = False  # type: ignore
        self.behaviour._AsyncBehaviour__state = (  # type: ignore
            AsyncBehaviour.AsyncState.WAITING_MESSAGE
        )
        message = MagicMock()
        current_behaviour = self.behaviour
        self.behaviour.get_callback_request()(message, current_behaviour)

    def test_default_callback_request_else(self, *_: Any) -> None:
        """Test 'default_callback_request' else branch."""
        self.behaviour._AsyncBehaviour__stopped = False  # type: ignore
        message = MagicMock()
        current_behaviour = self.behaviour
        with mock.patch.object(self.behaviour.context.logger, "warning") as info_mock:
            self.behaviour.get_callback_request()(message, current_behaviour)
            info_mock.assert_called_with(
                "could not send message to FSMBehaviour: %s", message
            )

    def test_stop(self) -> None:
        """Test the stop method."""
        self.behaviour.stop()

    @pytest.mark.parametrize(
        "performative",
        (
            TendermintMessage.Performative.GET_GENESIS_INFO,
            TendermintMessage.Performative.GET_RECOVERY_PARAMS,
        ),
    )
    @pytest.mark.parametrize(
        "address_to_acn_deliverable, n_pending",
        (
            ({}, 0),
            ({i: None for i in range(3)}, 3),
            ({0: "test", 1: None, 2: None}, 2),
            ({i: "test" for i in range(3)}, 0),
        ),
    )
    def test_acn_request_from_pending(
        self,
        performative: TendermintMessage.Performative,
        address_to_acn_deliverable: Dict[str, Any],
        n_pending: int,
    ) -> None:
        """Test the `_acn_request_from_pending` method."""
        self.behaviour.context.state.address_to_acn_deliverable = (
            address_to_acn_deliverable
        )
        gen = self.behaviour._acn_request_from_pending(performative)

        if n_pending == 0:
            with pytest.raises(StopIteration):
                next(gen)
            return

        with mock.patch.object(
            self.behaviour.context.tendermint_dialogues,
            "create",
            return_value=(MagicMock(), MagicMock()),
        ) as dialogues_mock:
            dialogues_mock.assert_not_called()
            self.behaviour.context.outbox.put_message = MagicMock()
            self.behaviour.context.outbox.put_message.assert_not_called()

            next(gen)

            dialogues_expected_calls = tuple(
                mock.call(counterparty=address, performative=performative)
                for address, deliverable in address_to_acn_deliverable.items()
                if deliverable is None
            )
            dialogues_mock.assert_has_calls(dialogues_expected_calls)
            assert self.behaviour.context.outbox.put_message.call_count == len(
                dialogues_expected_calls
            )

        time.sleep(self.behaviour.params.sleep_time)
        with pytest.raises(StopIteration):
            next(gen)

    @pytest.mark.parametrize(
        "performative",
        (
            TendermintMessage.Performative.GET_GENESIS_INFO,
            TendermintMessage.Performative.GET_RECOVERY_PARAMS,
        ),
    )
    @pytest.mark.parametrize(
        "address_to_acn_deliverable_per_attempt, expected_result",
        (
            (
                tuple({"address": None} for _ in range(10)),
                None,
            ),  # an example in which no agent responds
            (
                (
                    {f"address{i}": None for i in range(3)},
                    {"address1": None, "address2": "test", "address3": None},
                )
                + tuple(
                    {"address1": None, "address2": "test", "address3": "malicious"}
                    for _ in range(8)
                ),
                None,
            ),  # an example in which no majority is reached
            (
                tuple({f"address{i}": None for i in range(3)} for _ in range(3))
                + ({"address1": "test", "address2": "test", "address3": None},),
                "test",
            ),  # an example in which majority is reached during the 4th ACN attempt
        ),
    )
    def test_perform_acn_request(
        self,
        performative: TendermintMessage.Performative,
        address_to_acn_deliverable_per_attempt: Tuple[Dict[str, Any], ...],
        expected_result: Any,
    ) -> None:
        """Test the `_perform_acn_request` method."""
        final_attempt_idx = len(address_to_acn_deliverable_per_attempt) - 1
        gen = self.behaviour._perform_acn_request(performative)

        with mock.patch.object(
            self.behaviour,
            "_acn_request_from_pending",
            side_effect=dummy_generator_wrapper(),
        ) as _acn_request_from_pending_mock:
            for i in range(self.behaviour.params.max_attempts):
                acn_result = expected_result if i == final_attempt_idx + 1 else None
                with mock.patch.object(
                    self.behaviour.context.state,
                    "get_acn_result",
                    return_value=acn_result,
                ):
                    if i != final_attempt_idx + 1:
                        self.behaviour.context.state.address_to_acn_deliverable = (
                            address_to_acn_deliverable_per_attempt[i]
                        )
                        next(gen)
                        continue

                    try:
                        next(gen)
                    except StopIteration as exc:
                        assert exc.value == expected_result
                    else:
                        raise AssertionError(
                            "The `_perform_acn_request` was expected to yield for the last time."
                        )

                    break

            n_expected_calls = final_attempt_idx + 1
            expected_calls = tuple(
                mock.call(performative) for _ in range(n_expected_calls)
            )
            assert _acn_request_from_pending_mock.call_count == n_expected_calls
            _acn_request_from_pending_mock.assert_has_calls(expected_calls)

    @pytest.mark.parametrize("expected_result", (True, False))
    def test_request_recovery_params(self, expected_result: bool) -> None:
        """Test `request_recovery_params`."""
        acn_result = "not None ACN result" if expected_result else None
        request_recovery_params = self.behaviour.request_recovery_params()

        with mock.patch.object(
            self.behaviour,
            "_perform_acn_request",
            side_effect=dummy_generator_wrapper(acn_result),
        ) as perform_acn_request_mock:
            next(request_recovery_params)

            try:
                next(request_recovery_params)
            except StopIteration as exc:
                assert exc.value is expected_result
            else:
                raise AssertionError(
                    "The `request_recovery_params` was expected to yield for the last time."
                )

            perform_acn_request_mock.assert_called_once_with(
                TendermintMessage.Performative.GET_RECOVERY_PARAMS
            )

    def test_start_reset(self) -> None:
        """Test the `_start_reset` method."""
        with mock.patch.object(
            BaseBehaviour,
            "wait_from_last_timestamp",
            new_callable=lambda *_: dummy_generator_wrapper(),
        ):
            res = self.behaviour._start_reset()
            for _ in range(2):
                next(res)
            assert self.behaviour._check_started is not None
            assert self.behaviour._check_started <= datetime.now()
            assert self.behaviour._timeout == self.behaviour.params.max_healthcheck
            assert not self.behaviour._is_healthy

    def test_end_reset(self) -> None:
        """Test the `_end_reset` method."""
        self.behaviour._end_reset()
        assert self.behaviour._check_started is None
        assert self.behaviour._timeout == -1.0
        assert self.behaviour._is_healthy

    @pytest.mark.parametrize(
        "check_started, is_healthy, timeout, expiration_expected",
        (
            (None, True, 0, False),
            (None, False, 0, False),
            (datetime(1, 1, 1), True, 0, False),
            (datetime.now(), False, 3000, False),
            (datetime(1, 1, 1), False, 0, True),
        ),
    )
    def test_is_timeout_expired(
        self,
        check_started: Optional[datetime],
        is_healthy: bool,
        timeout: float,
        expiration_expected: bool,
    ) -> None:
        """Test the `_is_timeout_expired` method."""
        self.behaviour._check_started = check_started
        self.behaviour._is_healthy = is_healthy
        self.behaviour._timeout = timeout
        assert self.behaviour._is_timeout_expired() == expiration_expected

    @pytest.mark.parametrize("default", (True, False))
    @given(
        st.datetimes(
            min_value=MIN_DATETIME_WINDOWS,
            max_value=MAX_DATETIME_WINDOWS,
        ),
        st.integers(),
        st.integers(),
    )
    def test_get_reset_params(
        self, default: bool, timestamp: datetime, height: int, interval: int
    ) -> None:
        """Test `_get_reset_params` method."""
        self.context_mock.state.round_sequence.last_round_transition_timestamp = (
            timestamp
        )
        self.context_mock.state.round_sequence.last_round_transition_tm_height = height
        self.behaviour.params.observation_interval = interval

        actual = self.behaviour._get_reset_params(default)

        if default:
            assert actual is None

        else:
            offset = math.ceil(interval * HEIGHT_OFFSET_MULTIPLIER)
            offset = max(MIN_HEIGHT_OFFSET, offset)
            initial_height = str(height + offset)
            genesis_time = timestamp.astimezone(pytz.UTC).strftime(GENESIS_TIME_FMT)

            expected = [
                ("genesis_time", genesis_time),
                ("initial_height", initial_height),
            ]

            assert actual == expected

    @mock.patch.object(BaseBehaviour, "_start_reset")
    @mock.patch.object(BaseBehaviour, "_is_timeout_expired")
    def test_reset_tendermint_with_wait_timeout_expired(self, *_: mock.Mock) -> None:
        """Test tendermint reset."""
        with pytest.raises(RuntimeError, match="Error resetting tendermint node."):
            next(self.behaviour.reset_tendermint_with_wait())

    @mock.patch.object(BaseBehaviour, "_start_reset")
    @mock.patch.object(
        BaseBehaviour, "_build_http_request_message", return_value=(None, None)
    )
    @pytest.mark.parametrize(
        "reset_response, status_response, local_height, on_startup, n_iter, expecting_success",
        (
            (
                {"message": "Tendermint reset was successful.", "status": True},
                {"result": {"sync_info": {"latest_block_height": 1}}},
                1,
                False,
                3,
                True,
            ),
            (
                {"message": "Tendermint reset was successful.", "status": True},
                {"result": {"sync_info": {"latest_block_height": 1}}},
                1,
                True,
                2,
                True,
            ),
            (
                {
                    "message": "Tendermint reset was successful.",
                    "status": True,
                    "is_replay": True,
                },
                {"result": {"sync_info": {"latest_block_height": 1}}},
                1,
                False,
                3,
                True,
            ),
            (
                {"message": "Tendermint reset was successful.", "status": True},
                {"result": {"sync_info": {"latest_block_height": 1}}},
                3,
                False,
                3,
                False,
            ),
            (
                {"message": "Error resetting tendermint.", "status": False},
                {},
                0,
                False,
                2,
                False,
            ),
            ("wrong_response", {}, 0, False, 2, False),
            (
                {"message": "Reset Successful.", "status": True},
                "not_accepting_txs_yet",
                0,
                False,
                3,
                False,
            ),
        ),
    )
    def test_reset_tendermint_with_wait(
        self,
        build_http_request_message_mock: mock.Mock,
        _start_reset: mock.Mock,
        reset_response: Union[Dict[str, Union[bool, str]], str],
        status_response: Union[Dict[str, Union[int, str]], str],
        local_height: int,
        on_startup: bool,
        n_iter: int,
        expecting_success: bool,
    ) -> None:
        """Test tendermint reset."""

        def dummy_do_request(*_: Any) -> Generator[None, None, MagicMock]:
            """Dummy `_do_request` method."""
            yield
            if reset_response == "wrong_response":
                return mock.MagicMock(body=b"")
            return mock.MagicMock(body=json.dumps(reset_response).encode())

        def dummy_get_status(*_: Any) -> Generator[None, None, MagicMock]:
            """Dummy `_get_status` method."""
            yield
            if status_response == "not_accepting_txs_yet":
                return mock.MagicMock(body=b"")
            return mock.MagicMock(body=json.dumps(status_response).encode())

        self.behaviour.params.observation_interval = 1
        with mock.patch.object(
            BaseBehaviour, "_is_timeout_expired", return_value=False
        ), mock.patch.object(
            BaseBehaviour,
            "wait_from_last_timestamp",
            new_callable=lambda *_: dummy_generator_wrapper(),
        ), mock.patch.object(
            BaseBehaviour, "_do_request", new_callable=lambda *_: dummy_do_request
        ), mock.patch.object(
            BaseBehaviour, "_get_status", new_callable=lambda *_: dummy_get_status
        ), mock.patch.object(
            BaseBehaviour, "sleep", new_callable=lambda *_: dummy_generator_wrapper()
        ):
            self.behaviour.context.state.round_sequence.height = local_height
            reset = self.behaviour.reset_tendermint_with_wait(on_startup=on_startup)
            for _ in range(n_iter):
                next(reset)
            offset = math.ceil(
                self.behaviour.params.observation_interval * HEIGHT_OFFSET_MULTIPLIER
            )
            offset = max(MIN_HEIGHT_OFFSET, offset)
            assert offset == 10
            initial_height = str(
                self.behaviour.context.state.round_sequence.last_round_transition_tm_height
                + offset
            )
            genesis_time = self.behaviour.context.state.round_sequence.last_round_transition_timestamp.astimezone(
                pytz.UTC
            ).strftime(
                "%Y-%m-%dT%H:%M:%S.%fZ"
            )

            expected_parameters = (
                [
                    ("genesis_time", genesis_time),
                    ("initial_height", initial_height),
                ]
                if not on_startup
                else None
            )

            build_http_request_message_mock.assert_called_with(
                "GET",
                self.behaviour.context.params.tendermint_com_url + "/hard_reset",
                parameters=expected_parameters,
            )
            # perform the last iteration which also returns the result
            try:
                next(reset)
            except StopIteration as e:
                assert e.value == expecting_success
                if expecting_success:
                    # upon having a successful reset we expect the reset params of that
                    # reset to be stored in the shared state, as they could be used
                    # later for performing hard reset in cases when the agent <-> tendermint
                    # communication is broken
                    shared_state = cast(SharedState, self.behaviour.context.state)
                    tm_recovery_params = shared_state.tm_recovery_params
                    assert tm_recovery_params.reset_params == expected_parameters
                    assert (
                        tm_recovery_params.round_count
                        == shared_state.synchronized_data.db.round_count - 1
                    )
                    assert (
                        tm_recovery_params.reset_index
                        == shared_state.round_sequence.abci_app.reset_index - 1
                    )
                    assert (
                        tm_recovery_params.reset_from_round
                        == self.behaviour.matching_round.auto_round_id()
                    )
            else:
                pytest.fail("`reset_tendermint_with_wait` did not finish!")

    @given(st.binary())
    def test_fuzz_submit_tx(self, input_bytes: bytes) -> None:
        """Fuzz '_submit_tx'.

        Mock context manager decorators don't work here.

        :param input_bytes: fuzz input
        """
        self.behaviour._submit_tx(input_bytes)


def test_degenerate_behaviour_async_act() -> None:
    """Test DegenerateBehaviour.async_act."""

    class ConcreteDegenerateBehaviour(DegenerateBehaviour):
        """Concrete DegenerateBehaviour class."""

        behaviour_id = "concrete_degenerate_behaviour"
        matching_round = MagicMock()
        sleep_time_before_exit = 0.01

    context = MagicMock()
    context.params.ipfs_domain_name = None
    # this is needed to trigger execution of async_act
    context.state.round_sequence.syncing_up = False
    context.state.round_sequence.block_stall_deadline_expired = False
    behaviour = ConcreteDegenerateBehaviour(
        name=ConcreteDegenerateBehaviour.auto_behaviour_id(), skill_context=context
    )
    with pytest.raises(
        SystemExit,
    ):
        behaviour.act()
        time.sleep(0.02)
        behaviour.act()


def test_make_degenerate_behaviour() -> None:
    """Test 'make_degenerate_behaviour'."""

    class FinalRound(DegenerateRound):
        """A final round for testing."""

        synchronized_data_class = BaseSynchronizedData

        def check_payload(self, payload: BaseTxPayload) -> None:
            pass

        def process_payload(self, payload: BaseTxPayload) -> None:
            pass

        def end_block(self) -> Optional[Tuple[BaseSynchronizedData, Enum]]:
            pass

    new_cls = make_degenerate_behaviour(FinalRound)

    assert isinstance(new_cls, type)
    assert issubclass(new_cls, DegenerateBehaviour)
    assert new_cls.matching_round == FinalRound

    assert (
        new_cls.auto_behaviour_id()
        == f"degenerate_behaviour_{FinalRound.auto_round_id()}"
    )


class TestTmManager:
    """Class to test the TmManager behaviour."""

    _DUMMY_CONSENSUS_THRESHOLD = 3

    def setup(self) -> None:
        """Set up the tests."""
        self.context_mock = MagicMock()
        self.context_params_mock = MagicMock(
            ipfs_domain_name=None,
            request_timeout=_DEFAULT_REQUEST_TIMEOUT,
            request_retry_delay=_DEFAULT_REQUEST_RETRY_DELAY,
            tx_timeout=_DEFAULT_TX_TIMEOUT,
            max_attempts=_DEFAULT_TX_MAX_ATTEMPTS,
            consensus_params=MagicMock(
                consensus_threshold=self._DUMMY_CONSENSUS_THRESHOLD
            ),
        )
        self.context_state_synchronized_data_mock = MagicMock()
        self.context_mock.params = self.context_params_mock
        self.context_mock.state.synchronized_data = (
            self.context_state_synchronized_data_mock
        )
        self.recovery_params = TendermintRecoveryParams(MagicMock())
        self.context_mock.state.tm_recovery_params = self.recovery_params
        self.context_mock.state.round_sequence.current_round_id = "round_a"
        self.context_mock.state.round_sequence.syncing_up = False
        self.context_mock.state.round_sequence.block_stall_deadline_expired = False
        self.context_mock.http_dialogues = HttpDialogues()
        self.context_mock.handlers.__dict__ = {"http": MagicMock()}
        self.tm_manager = TmManager(name="", skill_context=self.context_mock)
        self.tm_manager._max_reset_retry = 1

    def test_async_act(self) -> None:
        """Test the async_act method of the TmManager."""
        with pytest.raises(
            SystemExit,
        ):
            self.tm_manager.act_wrapper()

    @pytest.mark.parametrize(
        "acn_communication_success",
        (
            True,
            False,
        ),
    )
    @pytest.mark.parametrize(
        ("tm_reset_success", "num_active_peers"),
        [
            (True, 4),
            (False, 4),
            (True, 2),
            (False, None),
        ],
    )
    def test_handle_unhealthy_tm(
        self,
        acn_communication_success: bool,
        tm_reset_success: bool,
        num_active_peers: Optional[int],
    ) -> None:
        """Test _handle_unhealthy_tm."""

        def mock_sleep(_seconds: int) -> Generator:
            """A method that mocks sleep."""
            return
            yield

        gen = self.tm_manager._handle_unhealthy_tm()
        with mock.patch.object(
            self.tm_manager,
            "reset_tendermint_with_wait",
            side_effect=yield_and_return_bool_wrapper(tm_reset_success),
        ), mock.patch.object(
            self.tm_manager,
            "num_active_peers",
            side_effect=yield_and_return_int_wrapper(num_active_peers),
        ), mock.patch.object(
            self.tm_manager, "sleep", side_effect=mock_sleep
        ), mock.patch(
            "sys.exit"
        ) as mock_sys_exit, mock.patch.object(
            BaseBehaviour,
            "request_recovery_params",
            side_effect=dummy_generator_wrapper(acn_communication_success),
        ):
            next(gen)
            next(gen)

            if not acn_communication_success:
                with pytest.raises(StopIteration):
                    next(gen)
                return

            next(gen)
            with pytest.raises(StopIteration):
                next(gen)

            if (
                num_active_peers is not None
                and num_active_peers < self._DUMMY_CONSENSUS_THRESHOLD
            ):
                mock_sys_exit.assert_called()

    @pytest.mark.parametrize(
        "expected_reset_params",
        (
            [
                ("genesis_time", "genesis-time"),
                ("initial_height", "1"),
            ],
            None,
        ),
    )
    def test_get_reset_params(
        self, expected_reset_params: Optional[List[Tuple[str, str]]]
    ) -> None:
        """Test that reset params returns the correct params."""
<<<<<<< HEAD
        self.context_mock.state.tm_recovery_params = TendermintRecoveryParams(
            reset_from_round="does not matter", reset_params=expected_reset_params
        )
=======
        if expected_reset_params is not None:
            self.recovery_params.__dict__["reset_params"] = expected_reset_params
>>>>>>> 2d9332e1
        actual_reset_params = self.tm_manager._get_reset_params(False)
        assert expected_reset_params == actual_reset_params

        # setting the "default" arg to true should have no effect
        actual_reset_params = self.tm_manager._get_reset_params(True)
        assert expected_reset_params == actual_reset_params

    def test_sleep_after_hard_reset(self) -> None:
        """Check that hard_reset_sleep returns the expected amount of time."""
        expected = self.tm_manager._hard_reset_sleep
        actual = self.tm_manager.hard_reset_sleep
        assert actual == expected

    @pytest.mark.parametrize(
        ("state", "notified", "message", "num_iter"),
        [
            (AsyncBehaviour.AsyncState.READY, False, None, 1),
            (AsyncBehaviour.AsyncState.WAITING_MESSAGE, True, Message(), 2),
            (AsyncBehaviour.AsyncState.WAITING_MESSAGE, True, Message(), 1),
        ],
    )
    def test_try_fix(
        self,
        state: AsyncBehaviour.AsyncState,
        notified: bool,
        message: Optional[Message],
        num_iter: int,
    ) -> None:
        """Tests try_fix."""

        def mock_handle_unhealthy_tm() -> Generator:
            """A mock implementation of _handle_unhealthy_tm."""
            for _ in range(num_iter):
                msg = yield
                if msg is not None:
                    # if a message is recieved, the state of the behviour should be "RUNNING"
                    self.tm_manager._AsyncBehaviour__state = (
                        AsyncBehaviour.AsyncState.RUNNING
                    )
            return

        with mock.patch.object(
            self.tm_manager,
            "_handle_unhealthy_tm",
            side_effect=mock_handle_unhealthy_tm,
        ):
            # there is no active generator in the beginning
            assert not self.tm_manager.is_acting

            # a generator should be created, and be active
            self.tm_manager.try_fix()
            assert self.tm_manager.is_acting

            # a message may (or may not) arrive
            self.tm_manager._AsyncBehaviour__notified = notified
            self.tm_manager._AsyncBehaviour__state = state
            self.tm_manager._AsyncBehaviour__message = message

            # the generator has a single yield statement,
            # a second try_fix() call should finish it
            for _ in range(num_iter):
                self.tm_manager.try_fix()
            assert not self.tm_manager.is_acting, num_iter

    @pytest.mark.parametrize(
        "state",
        [
            AsyncBehaviour.AsyncState.WAITING_MESSAGE,
            AsyncBehaviour.AsyncState.READY,
        ],
    )
    def test_get_callback_request(self, state: AsyncBehaviour.AsyncState) -> None:
        """Tests get_callback_request."""
        self.tm_manager._AsyncBehaviour__state = state
        dummy_msg, dummy_behaviour = MagicMock(), MagicMock()
        callback_req = self.tm_manager.get_callback_request()
        with mock.patch.object(self.tm_manager, "try_send"):
            callback_req(dummy_msg, dummy_behaviour)

    def test_is_acting(self) -> None:
        """Test is_acting."""
        self.tm_manager._active_generator = MagicMock()
        assert self.tm_manager.is_acting

        self.tm_manager._active_generator = None
        assert not self.tm_manager.is_acting


def test_meta_base_behaviour_when_instance_not_subclass_of_base_behaviour() -> None:
    """Test instantiation of meta class when instance not a subclass of BaseBehaviour."""

    class MyBaseBehaviour(metaclass=_MetaBaseBehaviour):
        pass


def test_base_behaviour_instantiation_without_attributes_raises_error() -> None:
    """Test that definition of concrete subclass of BaseBehaviour without attributes raises error."""
    with pytest.raises(BaseBehaviourInternalError):

        class MyBaseBehaviour(BaseBehaviour):
            pass<|MERGE_RESOLUTION|>--- conflicted
+++ resolved
@@ -550,7 +550,7 @@
         self.context_mock.handlers.__dict__ = {"http": MagicMock()}
         self.behaviour = BehaviourATest(name="", skill_context=self.context_mock)
         self.behaviour.context.logger = logging  # type: ignore
-        self.behaviour.params.sleep_time = 0.01
+        self.behaviour.params.sleep_time = 0.01  # type: ignore
 
     def test_behaviour_id(self) -> None:
         """Test behaviour_id on instance."""
@@ -2278,14 +2278,9 @@
         self, expected_reset_params: Optional[List[Tuple[str, str]]]
     ) -> None:
         """Test that reset params returns the correct params."""
-<<<<<<< HEAD
         self.context_mock.state.tm_recovery_params = TendermintRecoveryParams(
             reset_from_round="does not matter", reset_params=expected_reset_params
         )
-=======
-        if expected_reset_params is not None:
-            self.recovery_params.__dict__["reset_params"] = expected_reset_params
->>>>>>> 2d9332e1
         actual_reset_params = self.tm_manager._get_reset_params(False)
         assert expected_reset_params == actual_reset_params
 
