--- conflicted
+++ resolved
@@ -140,13 +140,8 @@
     def __init__(
         self,
         sender: str,
-<<<<<<< HEAD
-        transformed_history_hash: str,
-        latest_observation_hist_hash: str,
-=======
         transformed_history_hash: Optional[str],
         latest_observation_hist_hash: Optional[str],
->>>>>>> 5bd3a3b3
         **kwargs: Any
     ) -> None:
         """Initialize a 'transformation' transaction payload.
@@ -245,13 +240,9 @@
 
     transaction_type = TransactionType.BATCH_PREPARATION
 
-<<<<<<< HEAD
-    def __init__(self, sender: str, prepared_batch: str, **kwargs: Any) -> None:
-=======
     def __init__(
         self, sender: str, prepared_batch: Optional[str], **kwargs: Any
     ) -> None:
->>>>>>> 5bd3a3b3
         """Initialize a 'batch_preparation' transaction payload.
 
         :param sender: the sender (Ethereum) address
@@ -281,11 +272,7 @@
 
     transaction_type = TransactionType.OPTIMIZATION
 
-<<<<<<< HEAD
-    def __init__(self, sender: str, best_params: str, **kwargs: Any) -> None:
-=======
     def __init__(self, sender: str, best_params: Optional[str], **kwargs: Any) -> None:
->>>>>>> 5bd3a3b3
         """Initialize an 'optimization' transaction payload.
 
         :param sender: the sender (Ethereum) address
@@ -311,11 +298,7 @@
 
     transaction_type = TransactionType.TRAINING
 
-<<<<<<< HEAD
-    def __init__(self, sender: str, model_hash: str, **kwargs: Any) -> None:
-=======
     def __init__(self, sender: str, model_hash: Optional[str], **kwargs: Any) -> None:
->>>>>>> 5bd3a3b3
         """Initialize a 'training' transaction payload.
 
         :param sender: the sender (Ethereum) address
@@ -341,11 +324,7 @@
 
     transaction_type = TransactionType.TESTING
 
-<<<<<<< HEAD
-    def __init__(self, sender: str, report_hash: str, **kwargs: Any) -> None:
-=======
     def __init__(self, sender: str, report_hash: Optional[str], **kwargs: Any) -> None:
->>>>>>> 5bd3a3b3
         """Initialize a 'testing' transaction payload.
 
         :param sender: the sender (Ethereum) address
@@ -371,13 +350,9 @@
 
     transaction_type = TransactionType.UPDATE
 
-<<<<<<< HEAD
-    def __init__(self, sender: str, updated_model_hash: str, **kwargs: Any) -> None:
-=======
     def __init__(
         self, sender: str, updated_model_hash: Optional[str], **kwargs: Any
     ) -> None:
->>>>>>> 5bd3a3b3
         """Initialize an 'update' transaction payload.
 
         :param sender: the sender (Ethereum) address
@@ -407,11 +382,7 @@
 
     transaction_type = TransactionType.ESTIMATION
 
-<<<<<<< HEAD
-    def __init__(self, sender: str, estimation: float, **kwargs: Any) -> None:
-=======
     def __init__(self, sender: str, estimation: Optional[float], **kwargs: Any) -> None:
->>>>>>> 5bd3a3b3
         """Initialize an 'estimate' transaction payload.
 
         :param sender: the sender (Ethereum) address
