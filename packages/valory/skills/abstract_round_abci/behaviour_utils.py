--- conflicted
+++ resolved
@@ -1548,12 +1548,8 @@
                 "GET",
                 self.params.tendermint_com_url + "/hard_reset",
                 parameters=[
-<<<<<<< HEAD
-                    ("genesis_time", time_string),
-=======
                     ("genesis_time", genesis_time),
                     ("initial_height", initial_height),
->>>>>>> b2a8de1c
                 ],
             )
             result = yield from self._do_request(request_message, http_dialogue)
