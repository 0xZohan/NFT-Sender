# -*- coding: utf-8 -*-
# ------------------------------------------------------------------------------
#
#   Copyright 2021-2022 Valory AG
#
#   Licensed under the Apache License, Version 2.0 (the "License");
#   you may not use this file except in compliance with the License.
#   You may obtain a copy of the License at
#
#       http://www.apache.org/licenses/LICENSE-2.0
#
#   Unless required by applicable law or agreed to in writing, software
#   distributed under the License is distributed on an "AS IS" BASIS,
#   WITHOUT WARRANTIES OR CONDITIONS OF ANY KIND, either express or implied.
#   See the License for the specific language governing permissions and
#   limitations under the License.
#
# ------------------------------------------------------------------------------

"""This module contains the data classes for the `transaction settlement` ABCI application."""
import textwrap
from abc import ABC
from collections import deque
from enum import Enum
from typing import (
    Any,
    Deque,
    Dict,
    List,
    Mapping,
    Optional,
    Set,
    Tuple,
    Type,
    Union,
    cast,
)

from packages.valory.skills.abstract_round_abci.base import (
    ABCIAppInternalError,
    AbciApp,
    AbciAppTransitionFunction,
    AbstractRound,
    AppState,
    BasePeriodState,
    CollectDifferentUntilThresholdRound,
    CollectNonEmptyUntilThresholdRound,
    CollectSameUntilThresholdRound,
    DegenerateRound,
    OnlyKeeperSendsRound,
    VotingRound,
)
from packages.valory.skills.transaction_settlement_abci.payload_tools import (
    VerificationStatus,
    tx_hist_hex_to_payload,
)
from packages.valory.skills.transaction_settlement_abci.payloads import (
    CheckTransactionHistoryPayload,
    FinalizationTxPayload,
    RandomnessPayload,
    ResetPayload,
    SelectKeeperPayload,
    SignaturePayload,
    SynchronizeLateMessagesPayload,
    ValidatePayload,
)


ADDRESS_LENGTH = 42
RETRIES_LENGTH = 64


class Event(Enum):
    """Event enumeration for the price estimation demo."""

    DONE = "done"
    ROUND_TIMEOUT = "round_timeout"
    NO_MAJORITY = "no_majority"
    NEGATIVE = "negative"
    NONE = "none"
    VALIDATE_TIMEOUT = "validate_timeout"
    CHECK_TIMEOUT = "check_timeout"
    RESET_TIMEOUT = "reset_timeout"
    CHECK_HISTORY = "check_history"
    CHECK_LATE_ARRIVING_MESSAGE = "check_late_arriving_message"
    FINALIZATION_FAILED = "finalization_failed"
    MISSED_AND_LATE_MESSAGES_MISMATCH = "missed_and_late_messages_mismatch"
<<<<<<< HEAD
    KEEPER_BLACKLISTED = "keeper_blacklisted"
=======
    INCORRECT_SERIALIZATION = "incorrect_serialization"
>>>>>>> 93fe8325


class PeriodState(BasePeriodState):  # pylint: disable=too-many-instance-attributes
    """
    Class to represent a period state.

    This state is replicated by the tendermint application.
    """

    @property
    def safe_contract_address(self) -> str:
        """Get the safe contract address."""
        return cast(str, self.db.get_strict("safe_contract_address"))

    @property
    def participant_to_signature(self) -> Mapping[str, SignaturePayload]:
        """Get the participant_to_signature."""
        return cast(
            Mapping[str, SignaturePayload],
            self.db.get_strict("participant_to_signature"),
        )

    @property
    def tx_hashes_history(self) -> List[str]:
        """Get the current cycle's tx hashes history, which has not yet been verified."""
        return cast(List[str], self.db.get("tx_hashes_history", []))

    @property
    def keepers(self) -> Deque[str]:
        """Get the current cycle's keepers who have tried to submit a transaction."""
        if self.is_keeper_set:
            keepers_unparsed = cast(str, self.db.get_strict("keepers"))
            keepers_parsed = textwrap.wrap(
                keepers_unparsed[RETRIES_LENGTH:], ADDRESS_LENGTH
            )
            return deque(keepers_parsed)
        return deque()

    @property
    def blacklisted_keepers(self) -> Set[str]:
        """Get the current cycle's blacklisted keepers who cannot submit a transaction."""
        return cast(Set[str], self.db.get("blacklisted_keepers", {}))

    @property
    def keepers_threshold_exceeded(self) -> bool:
        """Check if the number of selected keepers has exceeded the allowed limit."""
        malicious_threshold = self.nb_participants // 3
        return len(self.keepers) > malicious_threshold

    @property
    def most_voted_keeper_address(self) -> str:
        """Get the first in priority keeper to try to re-submit a transaction."""
        return self.keepers[0]

    @property
    def is_keeper_set(self) -> bool:
        """Check whether keeper is set."""
        return bool(self.db.get("keepers", False))

    @property
    def keeper_retries(self) -> int:
        """Get the number of times the current keeper has retried."""
        if self.is_keeper_set:
            keepers_unparsed = cast(str, self.db.get_strict("keepers"))
            keeper_retries = int.from_bytes(
                bytes.fromhex(keepers_unparsed[:RETRIES_LENGTH]), "big"
            )
            return keeper_retries
        return 0

    @property
    def to_be_validated_tx_hash(self) -> str:
        """
        Get the tx hash which is ready for validation.

        This will always be the last hash in the `tx_hashes_history`,
        due to the way we are inserting the hashes in the array.
        We keep the hashes sorted by the time of their finalization.
        If this property is accessed before the finalization succeeds,
        then it is incorrectly used and raises an internal error.

        :return: the tx hash which is ready for validation.
        """
        if len(self.tx_hashes_history) > 0:
            return self.tx_hashes_history[-1]
        raise ABCIAppInternalError(  # pragma: no cover
            "An Error occurred while trying to get the tx hash for validation: "
            "There are no transaction hashes recorded!"
        )

    @property
    def final_tx_hash(self) -> str:
        """Get the verified tx hash."""
        return cast(str, self.db.get_strict("final_tx_hash"))

    @property
    def final_verification_status(self) -> VerificationStatus:
        """Get the final verification status."""
        return cast(
            VerificationStatus,
            self.db.get("final_verification_status", VerificationStatus.NOT_VERIFIED),
        )

    @property
    def most_voted_tx_hash(self) -> str:
        """Get the most_voted_tx_hash."""
        return cast(str, self.db.get_strict("most_voted_tx_hash"))

    @property
    def missed_messages(self) -> int:
        """Check the number of missed messages."""
        return cast(int, self.db.get("missed_messages", 0))

    @property
    def should_check_late_messages(self) -> bool:
        """Check if we should check for late-arriving messages."""
        return self.missed_messages > 0

    @property
    def late_arriving_tx_hashes(self) -> List[str]:
        """Get the late_arriving_tx_hashes."""
        late_arriving_tx_hashes_unparsed = cast(
            List[str], self.db.get_strict("late_arriving_tx_hashes")
        )
        late_arriving_tx_hashes_parsed = []
        hashes_length = 64
        for unparsed_hash in late_arriving_tx_hashes_unparsed:
            if len(unparsed_hash) % hashes_length != 0:
                # if we cannot parse the hashes, then the developer has serialized them incorrectly.
                raise ABCIAppInternalError(
                    f"Cannot parse late arriving hashes: {unparsed_hash}!"
                )
            parsed_hashes = textwrap.wrap(unparsed_hash, hashes_length)
            late_arriving_tx_hashes_parsed.extend(parsed_hashes)

        return late_arriving_tx_hashes_parsed


class FailedRound(DegenerateRound, ABC):
    """A round that represents that the period failed"""

    round_id = "failed"


class CollectSignatureRound(CollectDifferentUntilThresholdRound):
    """A round in which agents sign the transaction"""

    round_id = "collect_signature"
    allowed_tx_type = SignaturePayload.transaction_type
    payload_attribute = "signature"
    period_state_class = PeriodState
    done_event = Event.DONE
    no_majority_event = Event.NO_MAJORITY
    selection_key = "participant"
    collection_key = "participant_to_signature"


class FinalizationRound(OnlyKeeperSendsRound):
    """A round that represents transaction signing has finished"""

    round_id = "finalization"
    allowed_tx_type = FinalizationTxPayload.transaction_type
    payload_attribute = "tx_data"

    def _get_updated_hashes(self) -> List[str]:
        """Get the tx hashes history updated."""
        hashes = cast(PeriodState, self.period_state).tx_hashes_history
        tx_digest = cast(
            str,
            cast(Dict[str, Union[VerificationStatus, str, int]], self.keeper_payload)[
                "tx_digest"
            ],
        )
        hashes.append(tx_digest)

        return hashes

    def _blacklist_keeper(self) -> Tuple[Deque[str], Set[str]]:
        """Blacklist the current keeper."""
        period_state = cast(PeriodState, self.period_state)
        keepers = period_state.keepers
        blacklisted_keepers = period_state.blacklisted_keepers
        keepers.remove(period_state.most_voted_keeper_address)
        blacklisted_keepers.add(period_state.most_voted_keeper_address)

        return keepers, blacklisted_keepers

    def _get_check_or_fail_event(self) -> Event:
        """Return the appropriate check event or fail."""
        if VerificationStatus(
            cast(Dict[str, Union[VerificationStatus, str, int]], self.keeper_payload)[
                "status"
            ]
        ) not in (
            VerificationStatus.ERROR,
            VerificationStatus.VERIFIED,
        ):
            # This means that getting raw safe transaction succeeded,
            # but either requesting tx signature or requesting tx digest failed.
            return Event.FINALIZATION_FAILED
        if len(cast(PeriodState, self.period_state).tx_hashes_history) > 0:
            return Event.CHECK_HISTORY
        if cast(PeriodState, self.period_state).should_check_late_messages:
            return Event.CHECK_LATE_ARRIVING_MESSAGE
        return Event.FINALIZATION_FAILED

    def end_block(self) -> Optional[Tuple[BasePeriodState, Enum]]:
        """Process the end of the block."""
        if not self.has_keeper_sent_payload:
            return None

        if self.keeper_payload is None:  # pragma: no cover
            return self.period_state, Event.FINALIZATION_FAILED

        # check if the tx digest is not empty, thus we succeeded in finalization.
        # the tx digest will be empty if we receive an error in any of the following cases:
        # 1. Getting raw safe transaction.
        # 2. Requesting transaction signature.
        # 3. Requesting transaction digest.
        if self.keeper_payload["tx_digest"] != "":
            state = self.period_state.update(
                period_state_class=PeriodState,
                tx_hashes_history=self._get_updated_hashes(),
                final_verification_status=VerificationStatus(
                    self.keeper_payload["status"]
                ),
            )
            return state, Event.DONE

        update_params: Dict[str, Any] = dict(
            period_state_class=PeriodState,
            final_verification_status=VerificationStatus(self.keeper_payload["status"]),
        )
        if (
            VerificationStatus(self.keeper_payload["status"])
            == VerificationStatus.BLACKLIST
        ):
            (
                update_params["keepers"],
                update_params["blacklisted_keepers"],
            ) = self._blacklist_keeper()

        state = self.period_state.update(**update_params)
        event = self._get_check_or_fail_event()

        return state, event


class RandomnessTransactionSubmissionRound(CollectSameUntilThresholdRound):
    """A round for generating randomness"""

    round_id = "randomness_transaction_submission"
    allowed_tx_type = RandomnessPayload.transaction_type
    payload_attribute = "randomness"
    period_state_class = PeriodState
    done_event = Event.DONE
    no_majority_event = Event.NO_MAJORITY
    collection_key = "participant_to_randomness"
    selection_key = "most_voted_randomness"


class SelectKeeperTransactionSubmissionRoundA(CollectSameUntilThresholdRound):
    """A round in which a keeper is selected for transaction submission"""

    round_id = "select_keeper_transaction_submission_a"
    allowed_tx_type = SelectKeeperPayload.transaction_type
    payload_attribute = "keepers"
    period_state_class = PeriodState
    done_event = Event.DONE
    no_majority_event = Event.NO_MAJORITY
    collection_key = "participant_to_selection"
    selection_key = "keepers"

    def end_block(self) -> Optional[Tuple[BasePeriodState, Enum]]:
        """Process the end of the block."""

        if self.threshold_reached and self.most_voted_payload is not None:
            if (
                len(self.most_voted_payload) < RETRIES_LENGTH + ADDRESS_LENGTH
                or (len(self.most_voted_payload) - RETRIES_LENGTH) % ADDRESS_LENGTH != 0
            ):
                # if we cannot parse the keepers' payload, then the developer has serialized it incorrectly.
                return self.period_state, Event.INCORRECT_SERIALIZATION

        return super().end_block()


class SelectKeeperTransactionSubmissionRoundB(SelectKeeperTransactionSubmissionRoundA):
    """A round in which a new keeper is selected for transaction submission"""

    round_id = "select_keeper_transaction_submission_b"


class SelectKeeperTransactionSubmissionRoundBAfterTimeout(
    SelectKeeperTransactionSubmissionRoundB
):
    """A round in which a new keeper is selected for tx submission after a round timeout of the previous keeper"""

    round_id = "select_keeper_transaction_submission_b_after_timeout"

    def end_block(self) -> Optional[Tuple[BasePeriodState, Enum]]:
        """Process the end of the block."""
        if self.threshold_reached:
            state = cast(
                PeriodState,
                self.period_state.update(
                    missed_messages=cast(PeriodState, self.period_state).missed_messages
                    + 1
                ),
            )
            if state.keepers_threshold_exceeded:
                # we only stop re-selection if there are any previous transaction hashes or any missed messages.
                if len(state.tx_hashes_history) > 0:
                    return state, Event.CHECK_HISTORY
                if state.should_check_late_messages:
                    return state, Event.CHECK_LATE_ARRIVING_MESSAGE
        return super().end_block()


class ValidateTransactionRound(VotingRound):
    """A round in which agents validate the transaction"""

    round_id = "validate_transaction"
    allowed_tx_type = ValidatePayload.transaction_type
    payload_attribute = "vote"
    period_state_class = PeriodState
    done_event = Event.DONE
    negative_event = Event.NEGATIVE
    none_event = Event.NONE
    no_majority_event = Event.NO_MAJORITY
    collection_key = "participant_to_votes"

    def end_block(self) -> Optional[Tuple[BasePeriodState, Enum]]:
        """Process the end of the block."""
        # if reached participant threshold, set the result
        if self.positive_vote_threshold_reached:
            # We only set the final tx hash if we are about to exit from the transaction settlement skill.
            # Then, the skills which use the transaction settlement can check the tx hash
            # and if it is None, then it means that the transaction has failed.
            state = self.period_state.update(
                period_state_class=self.period_state_class,
                participant_to_votes=self.collection,
                final_verification_status=VerificationStatus.VERIFIED,
                final_tx_hash=cast(PeriodState, self.period_state).tx_hashes_history[
                    -1
                ],
            )  # type: ignore
            return state, self.done_event
        if self.negative_vote_threshold_reached:
            return self.period_state, self.negative_event
        if self.none_vote_threshold_reached:
            return self.period_state, self.none_event
        if not self.is_majority_possible(
            self.collection, self.period_state.nb_participants
        ):
            return self.period_state, self.no_majority_event
        return None


class CheckTransactionHistoryRound(CollectSameUntilThresholdRound):
    """A round in which agents check the transaction history to see if any previous tx has been validated"""

    round_id = "check_transaction_history"
    allowed_tx_type = CheckTransactionHistoryPayload.transaction_type
    payload_attribute = "verified_res"
    period_state_class = PeriodState
    selection_key = "most_voted_check_result"

    def end_block(self) -> Optional[Tuple[BasePeriodState, Enum]]:
        """Process the end of the block."""
        if self.threshold_reached:
            return_status, return_tx_hash = tx_hist_hex_to_payload(
                self.most_voted_payload
            )

            if return_status == VerificationStatus.NOT_VERIFIED:
                # We don't update the state as we need to repeat all checks again later
                state = self.period_state
            else:
                # We only set the final tx hash if we are about to exit from the transaction settlement skill.
                # Then, the skills which use the transaction settlement can check the tx hash
                # and if it is None, then it means that the transaction has failed.
                state = self.period_state.update(
                    period_state_class=self.period_state_class,
                    participant_to_check=self.collection,
                    final_verification_status=return_status,
                    final_tx_hash=return_tx_hash,
                )

            if return_status == VerificationStatus.VERIFIED:
                return state, Event.DONE
            if (
                return_status == VerificationStatus.NOT_VERIFIED
                and cast(PeriodState, self.period_state).should_check_late_messages
            ):
                return state, Event.CHECK_LATE_ARRIVING_MESSAGE
            if return_status == VerificationStatus.NOT_VERIFIED:
                return state, Event.NEGATIVE

            return state, Event.NONE

        if not self.is_majority_possible(
            self.collection, self.period_state.nb_participants
        ):
            return self.period_state, Event.NO_MAJORITY
        return None


class CheckLateTxHashesRound(CheckTransactionHistoryRound):
    """A round in which agents check the late-arriving transaction hashes to see if any of them has been validated"""

    round_id = "check_late_tx_hashes"


class SynchronizeLateMessagesRound(CollectNonEmptyUntilThresholdRound):
    """A round in which agents synchronize potentially late arriving messages"""

    round_id = "synchronize_late_messages"
    allowed_tx_type = SynchronizeLateMessagesPayload.transaction_type
    payload_attribute = "tx_hashes"
    period_state_class = PeriodState
    done_event = Event.DONE
    no_majority_event = Event.NO_MAJORITY
    none_event = Event.NONE
    selection_key = "participant"
    collection_key = "late_arriving_tx_hashes"

    def end_block(self) -> Optional[Tuple[BasePeriodState, Event]]:
        """Process the end of the block."""
        state_event = super().end_block()
        if state_event is None:
            return None

        state, event = cast(Tuple[BasePeriodState, Event], state_event)

        period_state = cast(PeriodState, self.period_state)
        n_late_arriving_tx_hashes = len(period_state.late_arriving_tx_hashes)
        if n_late_arriving_tx_hashes > period_state.missed_messages:
            return state, Event.MISSED_AND_LATE_MESSAGES_MISMATCH

        state = state.update(
            missed_messages=period_state.missed_messages - n_late_arriving_tx_hashes
        )
        return state, event


class FinishedTransactionSubmissionRound(DegenerateRound, ABC):
    """A round that represents the transition to the ResetAndPauseRound"""

    round_id = "pre_reset_and_pause"


class ResetRound(CollectSameUntilThresholdRound):
    """A round that represents the reset of a period"""

    round_id = "reset"
    allowed_tx_type = ResetPayload.transaction_type
    payload_attribute = "period_count"

    def end_block(self) -> Optional[Tuple[BasePeriodState, Event]]:
        """Process the end of the block."""
        if self.threshold_reached:
            state_data = self.period_state.db.get_all()
            state = self.period_state.update(
                period_count=self.most_voted_payload,
                **state_data,
            )
            return state, Event.DONE
        if not self.is_majority_possible(
            self.collection, self.period_state.nb_participants
        ):
            return self.period_state, Event.NO_MAJORITY
        return None


class TransactionSubmissionAbciApp(AbciApp[Event]):
    """TransactionSubmissionAbciApp

    Initial round: RandomnessTransactionSubmissionRound

    Initial states: {RandomnessTransactionSubmissionRound}

    Transition states:
        0. RandomnessTransactionSubmissionRound
            - done: 1.
            - round timeout: 10.
            - no majority: 0.
        1. SelectKeeperTransactionSubmissionRoundA
            - done: 2.
            - round timeout: 10.
            - no majority: 10.
            - incorrect serialization: 12.
        2. CollectSignatureRound
            - done: 3.
            - round timeout: 10.
            - no majority: 10.
        3. FinalizationRound
            - done: 4.
            - check history: 5.
            - round timeout: 7.
            - finalization failed: 6.
            - check late arriving message: 8.
        4. ValidateTransactionRound
            - done: 11.
            - negative: 5.
            - none: 6.
            - validate timeout: 6.
            - no majority: 4.
        5. CheckTransactionHistoryRound
            - done: 11.
            - negative: 6.
            - none: 12.
            - check timeout: 5.
            - no majority: 5.
            - check late arriving message: 8.
        6. SelectKeeperTransactionSubmissionRoundB
            - done: 3.
            - keeper blacklisted: 6.
            - round timeout: 10.
            - no majority: 10.
            - incorrect serialization: 12.
        7. SelectKeeperTransactionSubmissionRoundBAfterTimeout
            - done: 3.
            - check history: 5.
            - check late arriving message: 8.
            - round timeout: 10.
            - no majority: 10.
            - incorrect serialization: 12.
        8. SynchronizeLateMessagesRound
            - done: 9.
            - round timeout: 8.
            - no majority: 8.
            - none: 6.
            - missed and late messages mismatch: 12.
        9. CheckLateTxHashesRound
            - done: 11.
            - negative: 12.
            - none: 12.
            - check timeout: 9.
            - no majority: 12.
            - check late arriving message: 8.
        10. ResetRound
            - done: 0.
            - reset timeout: 12.
            - no majority: 12.
        11. FinishedTransactionSubmissionRound
        12. FailedRound

    Final states: {FailedRound, FinishedTransactionSubmissionRound}

    Timeouts:
        round timeout: 30.0
        validate timeout: 30.0
        check timeout: 30.0
        reset timeout: 30.0
    """

    initial_round_cls: Type[AbstractRound] = RandomnessTransactionSubmissionRound
    transition_function: AbciAppTransitionFunction = {
        RandomnessTransactionSubmissionRound: {
            Event.DONE: SelectKeeperTransactionSubmissionRoundA,
            Event.ROUND_TIMEOUT: ResetRound,
            Event.NO_MAJORITY: RandomnessTransactionSubmissionRound,
        },
        SelectKeeperTransactionSubmissionRoundA: {
            Event.DONE: CollectSignatureRound,
            Event.ROUND_TIMEOUT: ResetRound,
            Event.NO_MAJORITY: ResetRound,
            Event.INCORRECT_SERIALIZATION: FailedRound,
        },
        CollectSignatureRound: {
            Event.DONE: FinalizationRound,
            Event.ROUND_TIMEOUT: ResetRound,
            Event.NO_MAJORITY: ResetRound,
        },
        FinalizationRound: {
            Event.DONE: ValidateTransactionRound,
            Event.CHECK_HISTORY: CheckTransactionHistoryRound,
            Event.ROUND_TIMEOUT: SelectKeeperTransactionSubmissionRoundBAfterTimeout,
            Event.FINALIZATION_FAILED: SelectKeeperTransactionSubmissionRoundB,
            Event.CHECK_LATE_ARRIVING_MESSAGE: SynchronizeLateMessagesRound,
        },
        ValidateTransactionRound: {
            Event.DONE: FinishedTransactionSubmissionRound,
            Event.NEGATIVE: CheckTransactionHistoryRound,
            Event.NONE: SelectKeeperTransactionSubmissionRoundB,
            Event.VALIDATE_TIMEOUT: SelectKeeperTransactionSubmissionRoundB,
            Event.NO_MAJORITY: ValidateTransactionRound,
        },
        CheckTransactionHistoryRound: {
            Event.DONE: FinishedTransactionSubmissionRound,
            Event.NEGATIVE: SelectKeeperTransactionSubmissionRoundB,
            Event.NONE: FailedRound,
            Event.CHECK_TIMEOUT: CheckTransactionHistoryRound,
            Event.NO_MAJORITY: CheckTransactionHistoryRound,
            Event.CHECK_LATE_ARRIVING_MESSAGE: SynchronizeLateMessagesRound,
        },
        SelectKeeperTransactionSubmissionRoundB: {
            Event.DONE: FinalizationRound,
            Event.KEEPER_BLACKLISTED: SelectKeeperTransactionSubmissionRoundB,
            Event.ROUND_TIMEOUT: ResetRound,
            Event.NO_MAJORITY: ResetRound,
            Event.INCORRECT_SERIALIZATION: FailedRound,
        },
        SelectKeeperTransactionSubmissionRoundBAfterTimeout: {
            Event.DONE: FinalizationRound,
            Event.CHECK_HISTORY: CheckTransactionHistoryRound,
            Event.CHECK_LATE_ARRIVING_MESSAGE: SynchronizeLateMessagesRound,
            Event.ROUND_TIMEOUT: ResetRound,
            Event.NO_MAJORITY: ResetRound,
            Event.INCORRECT_SERIALIZATION: FailedRound,
        },
        SynchronizeLateMessagesRound: {
            Event.DONE: CheckLateTxHashesRound,
            Event.ROUND_TIMEOUT: SynchronizeLateMessagesRound,
            Event.NO_MAJORITY: SynchronizeLateMessagesRound,
            Event.NONE: SelectKeeperTransactionSubmissionRoundB,
            Event.MISSED_AND_LATE_MESSAGES_MISMATCH: FailedRound,
        },
        CheckLateTxHashesRound: {
            Event.DONE: FinishedTransactionSubmissionRound,
            Event.NEGATIVE: FailedRound,
            Event.NONE: FailedRound,
            Event.CHECK_TIMEOUT: CheckLateTxHashesRound,
            Event.NO_MAJORITY: FailedRound,
            Event.CHECK_LATE_ARRIVING_MESSAGE: SynchronizeLateMessagesRound,
        },
        ResetRound: {
            Event.DONE: RandomnessTransactionSubmissionRound,
            Event.RESET_TIMEOUT: FailedRound,
            Event.NO_MAJORITY: FailedRound,
        },
        FinishedTransactionSubmissionRound: {},
        FailedRound: {},
    }
    final_states: Set[AppState] = {
        FinishedTransactionSubmissionRound,
        FailedRound,
    }
    event_to_timeout: Dict[Event, float] = {
        Event.ROUND_TIMEOUT: 30.0,
        Event.VALIDATE_TIMEOUT: 30.0,
        Event.CHECK_TIMEOUT: 30.0,
        Event.RESET_TIMEOUT: 30.0,
    }<|MERGE_RESOLUTION|>--- conflicted
+++ resolved
@@ -85,11 +85,8 @@
     CHECK_LATE_ARRIVING_MESSAGE = "check_late_arriving_message"
     FINALIZATION_FAILED = "finalization_failed"
     MISSED_AND_LATE_MESSAGES_MISMATCH = "missed_and_late_messages_mismatch"
-<<<<<<< HEAD
     KEEPER_BLACKLISTED = "keeper_blacklisted"
-=======
     INCORRECT_SERIALIZATION = "incorrect_serialization"
->>>>>>> 93fe8325
 
 
 class PeriodState(BasePeriodState):  # pylint: disable=too-many-instance-attributes
