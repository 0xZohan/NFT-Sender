--- conflicted
+++ resolved
@@ -318,7 +318,6 @@
         self.__state = self.AsyncState.READY
 
 
-<<<<<<< HEAD
 def _check_ipfs_enabled(fn: Callable) -> Callable:
     """Decorator that raises error if IPFS is not enabled."""
 
@@ -396,8 +395,6 @@
             return None
 
 
-class BaseState(AsyncBehaviour, IPFSBehaviour, ABC):
-=======
 class CleanUpBehaviour(SimpleBehaviour, ABC):
     """Class for clean-up related functionality of behaviours."""
 
@@ -427,8 +424,7 @@
         )
 
 
-class BaseState(AsyncBehaviour, CleanUpBehaviour, ABC):
->>>>>>> 289ef7b9
+class BaseState(AsyncBehaviour, IPFSBehaviour, CleanUpBehaviour, ABC):
     """Base class for FSM states."""
 
     is_programmatically_defined = True
@@ -439,11 +435,8 @@
     def __init__(self, **kwargs: Any):  # pylint: disable=super-init-not-called
         """Initialize a base state behaviour."""
         AsyncBehaviour.__init__(self)
-<<<<<<< HEAD
         IPFSBehaviour.__init__(self, **kwargs)
-=======
         CleanUpBehaviour.__init__(self, **kwargs)
->>>>>>> 289ef7b9
         self._is_done: bool = False
         self._is_started: bool = False
         enforce(self.state_id != "", "State id not set.")
