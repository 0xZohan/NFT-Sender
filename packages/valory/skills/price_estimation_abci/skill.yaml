--- conflicted
+++ resolved
@@ -35,15 +35,9 @@
 - open_aea/signing:1.0.0:bafybeiambqptflge33eemdhis2whik67hjplfnqwieoa6wblzlaf7vuo44
 - valory/contract_api:1.0.0:bafybeidyjrthhq3p27k3v3a4xx7b7lu4fe4h765gmkyyyj7xur4b25bxim
 skills:
-<<<<<<< HEAD
-- valory/abstract_round_abci:0.1.0:bafybeif2bdzfrlflohfl5vy4rfxxjqpslqofzxzqhlb6ppf7lckdolkz3a
-- valory/oracle_deployment_abci:0.1.0:bafybeic5l4rcecpec5inem53vi27el6yuaiix7xowugyeadlghqh52g2x4
-- valory/transaction_settlement_abci:0.1.0:bafybeidpa2owtv3euvaxhszxlqyghu35rrmkrc36x2fuhy32k3evifa2ga
-=======
-- valory/abstract_round_abci:0.1.0:bafybeiddvt3bwiqgf6kzg3bjlo2hvnurpmisys3u4jbhgc64vx3d2meadi
-- valory/oracle_deployment_abci:0.1.0:bafybeihyggm6ogovefcg42tqvvn77hzpiin6amd5jvlu4phdvgqu6r3tmq
-- valory/transaction_settlement_abci:0.1.0:bafybeic77arju3l3nstah4dcslq5lt2hwvav4q4x42y7off3rroolsvz2y
->>>>>>> 98e9b314
+- valory/abstract_round_abci:0.1.0:bafybeiakzkenxd7ef52qmxrhhsx2aw4em65nh755obncjfpuxpiryrkozy
+- valory/oracle_deployment_abci:0.1.0:bafybeibmlo4p7wqgfz2xmjmaseff4oy3kh5h2fsemq2mmucfrs3rfypure
+- valory/transaction_settlement_abci:0.1.0:bafybeic2nwyimy32hcoyglxvdcs3xghtw6kiqzcq5zvewhgjyl2wavtdcm
 behaviours:
   main:
     args: {}
@@ -107,8 +101,8 @@
             max_bytes: '1048576'
           validator:
             pub_key_types:
-              - ed25519
-          version: { }
+            - ed25519
+          version: {}
       history_check_timeout: 1205
       keeper_allowed_retries: 3
       keeper_timeout: 30.0
