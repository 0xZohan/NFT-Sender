--- conflicted
+++ resolved
@@ -22,11 +22,19 @@
 from abc import ABC
 from collections import deque
 from enum import Enum
-<<<<<<< HEAD
-from typing import Deque, Dict, List, Mapping, Optional, Set, Tuple, Type, Union, cast
-=======
-from typing import Any, Dict, List, Mapping, Optional, Set, Tuple, Type, Union, cast
->>>>>>> 456b2ba9
+from typing import (
+    Any,
+    Deque,
+    Dict,
+    List,
+    Mapping,
+    Optional,
+    Set,
+    Tuple,
+    Type,
+    Union,
+    cast,
+)
 
 from packages.valory.skills.abstract_round_abci.base import (
     ABCIAppInternalError,
@@ -600,103 +608,76 @@
     Transition states:
         0. RandomnessTransactionSubmissionRound
             - done: 1.
-            - round timeout: 11.
+            - round timeout: 12.
             - no majority: 0.
         1. SelectKeeperTransactionSubmissionRoundA
             - done: 2.
-            - round timeout: 11.
-            - no majority: 11.
+            - round timeout: 12.
+            - no majority: 12.
         2. CollectSignatureRound
             - done: 3.
-            - round timeout: 11.
-            - no majority: 11.
+            - round timeout: 12.
+            - no majority: 12.
         3. FinalizationRound
             - done: 4.
-<<<<<<< HEAD
             - check history: 6.
             - round timeout: 8.
-            - finalization failed: 7.
-            - check late arriving message: 9.
+            - finalization failed: 9.
+            - check late arriving message: 10.
         4. ValidateTransactionRound
-            - done: 12.
+            - done: 13.
             - negative: 6.
-=======
-            - check history: 5.
-            - round timeout: 7.
-            - finalization failed: 8.
-            - check late arriving message: 9.
-        4. ValidateTransactionRound
-            - done: 12.
-            - negative: 5.
->>>>>>> 456b2ba9
             - none: 3.
             - validate timeout: 5.
             - no majority: 4.
-<<<<<<< HEAD
         5. FinalizationRoundAfterTimeout
             - done: 4.
             - check history: 6.
             - round timeout: 8.
             - finalization failed: 7.
-            - check late arriving message: 9.
+            - check late arriving message: 10.
         6. CheckTransactionHistoryRound
-            - done: 12.
+            - done: 13.
             - negative: 7.
-            - none: 13.
+            - none: 14.
             - check timeout: 6.
             - no majority: 6.
-            - check late arriving message: 9.
+            - check late arriving message: 10.
         7. SelectKeeperTransactionSubmissionRoundB
             - done: 3.
-            - round timeout: 11.
-            - no majority: 11.
+            - round timeout: 12.
+            - no majority: 12.
         8. SelectKeeperTransactionSubmissionRoundBAfterTimeout
             - done: 3.
             - check history: 6.
-=======
-        5. CheckTransactionHistoryRound
-            - done: 12.
-            - negative: 6.
-            - none: 13.
-            - check timeout: 5.
-            - no majority: 5.
-            - check late arriving message: 9.
-        6. SelectKeeperTransactionSubmissionRoundB
+            - check late arriving message: 10.
+            - round timeout: 12.
+            - no majority: 12.
+        9. SelectKeeperTransactionSubmissionRoundBAfterFail
             - done: 3.
-            - round timeout: 11.
-            - no majority: 11.
-        7. SelectKeeperTransactionSubmissionRoundBAfterTimeout
-            - done: 3.
-            - check history: 5.
-            - check late arriving message: 9.
-            - round timeout: 11.
-            - no majority: 11.
-        8. SelectKeeperTransactionSubmissionRoundBAfterFail
-            - done: 3.
-            - check history: 5.
-            - check late arriving message: 9.
->>>>>>> 456b2ba9
-            - round timeout: 11.
-            - no majority: 11.
-        9. SynchronizeLateMessagesRound
-            - done: 10.
-            - round timeout: 9.
-            - no majority: 9.
-            - none: 13.
-            - missed and late messages mismatch: 13.
-        10. CheckLateTxHashesRound
-            - done: 12.
-            - negative: 13.
-            - none: 13.
-            - check timeout: 10.
-            - no majority: 13.
-            - check late arriving message: 9.
-        11. ResetRound
+            - check history: 6.
+            - check late arriving message: 10.
+            - round timeout: 12.
+            - no majority: 12.
+        10. SynchronizeLateMessagesRound
+            - done: 11.
+            - round timeout: 10.
+            - no majority: 10.
+            - none: 14.
+            - missed and late messages mismatch: 14.
+        11. CheckLateTxHashesRound
+            - done: 13.
+            - negative: 14.
+            - none: 14.
+            - check timeout: 11.
+            - no majority: 14.
+            - check late arriving message: 10.
+        12. ResetRound
             - done: 0.
-            - reset timeout: 13.
-            - no majority: 13.
-        12. FinishedTransactionSubmissionRound
-        13. FailedRound
+            - reset timeout: 14.
+            - no majority: 14.
+        13. FinishedTransactionSubmissionRound
+        14. FailedRound
 
     Final states: {FailedRound, FinishedTransactionSubmissionRound}
 
